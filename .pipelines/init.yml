parameters:
  # Configuration: Release
  Verbosity: Normal
<<<<<<< HEAD
  DotNetVersion: "3.1.402"
  CakeVersion: "1.0.0-rc0001"
  NuGetVersion: "5.7.0"
=======
  DotNetVersion: "5.0.102"
  DotNetVersion2: "3.1.405"
  CakeVersion: "0.32.1"
  NuGetVersion: "4.9.2"
>>>>>>> ec095f89
  MonoVersion: ''
steps:
  - task: DownloadBuildArtifacts@0
    displayName: "Download GitVersion Variables"
    inputs:
      specificBuildWithTriggering: true
      downloadType: single
      artifactName: gitversion
      pipelineId: GitVersion
      targetPath: "$(Build.ArtifactStagingDirectory)/gitversion/"
  - task: RocketSurgeonsGuild.variable-tools.DeserializeVariables.DeserializeVariables@1
    displayName: 'Deserialize GitVersion'
    inputs:
      jsonfiles: $(Build.ArtifactStagingDirectory)/gitversion/**/gitversion.json
  - task: UseDotNet@2
    displayName: Install dotnet $(DotNetVersion)
    inputs:
      packageType: 'sdk'
      version: ${{ parameters.DotNetVersion }}
  - task: UseDotNet@2
    displayName: Install dotnet $(DotNetVersion2)
    inputs:
      packageType: 'sdk'
      version: ${{ parameters.DotNetVersion2 }}      
  - task: DotNetCoreCLI@2
    displayName: 'dotnet install cake'
    inputs:
      command: custom
      custom: tool
      arguments: 'install -g Cake.Tool --version $(CakeVersion)'
      workingDirectory: '$(Build.ArtifactStagingDirectory)'
    env:
      CakeVersion: ${{ parameters.CakeVersion }}
  - task: NuGetToolInstaller@0
    displayName: "Get NuGet"
    inputs:
      versionSpec: ${{ parameters.NuGetVersion }}
  - task: NuGetCommand@2
    displayName: 'Cake restore packages.config'
    inputs:
      command: custom
      feedsToUse: config
      arguments: install tools/packages.config -ExcludeVersion -OutputDirectory tools
  - ${{ if ne(parameters.MonoVersion, '') }}:
    - script: |
        curl -o mono.pkg https://download.mono-project.com/archive/$MONO_VERSION/macos-10-universal/MonoFramework-MDK-$MONO_VERSION.90.macos10.xamarin.universal.pkg
        sudo installer -pkg mono.pkg -target /
        sudo cp -rf /Library/Frameworks/Mono.framework/Versions/$MONO_VERSION/ /Library/Frameworks/Mono.framework/Versions/Current/
        MONOPREFIX=/Library/Frameworks/Mono.framework/Versions/$MONO_VERSION
        echo "##vso[task.setvariable variable=DYLD_FALLBACK_LIBRARY_PATH;]$MONOPREFIX/lib:/lib:/usr/lib:$DYLD_LIBRARY_FALLBACK_PATH"
        echo "##vso[task.setvariable variable=PKG_CONFIG_PATH;]$MONOPREFIX/lib/pkgconfig:$MONOPREFIX/share/pkgconfig:$PKG_CONFIG_PATH"
        echo "##vso[task.setvariable variable=PATH;]$MONOPREFIX/bin:$PATH"
      env:
        MONO_VERSION: ${{ parameters.MonoVersion }}
      displayName: Use Mono ${{ parameters.MonoVersion }}
      failOnStderr: false<|MERGE_RESOLUTION|>--- conflicted
+++ resolved
@@ -1,16 +1,10 @@
 parameters:
   # Configuration: Release
   Verbosity: Normal
-<<<<<<< HEAD
-  DotNetVersion: "3.1.402"
+  DotNetVersion: "5.0.102"
+  DotNetVersion2: "3.1.405"
   CakeVersion: "1.0.0-rc0001"
   NuGetVersion: "5.7.0"
-=======
-  DotNetVersion: "5.0.102"
-  DotNetVersion2: "3.1.405"
-  CakeVersion: "0.32.1"
-  NuGetVersion: "4.9.2"
->>>>>>> ec095f89
   MonoVersion: ''
 steps:
   - task: DownloadBuildArtifacts@0
