--- conflicted
+++ resolved
@@ -1,21 +1,12 @@
 <?xml version="1.0" encoding="utf-8"?>
 <packages>
     <package id="Cake" version="0.32.1" />
-<<<<<<< HEAD
-    <package id="Microsoft.Build" version="16.3.0" />
-    <package id="Microsoft.Build.Framework" version="16.3.0" />
-    <package id="Microsoft.Build.Runtime" version="16.3.0" />
-    <package id="Microsoft.Build.Tasks.Core" version="16.3.0" />
-    <package id="Microsoft.Build.Utilities.Core" version="16.3.0" />
-    <package id="Microsoft.Net.Compilers" version="3.4.0" />
-=======
     <package id="Microsoft.Build" version="16.4.0" />
     <package id="Microsoft.Build.Framework" version="16.4.0" />
     <package id="Microsoft.Build.Runtime" version="16.4.0" />
     <package id="Microsoft.Build.Tasks.Core" version="16.4.0" />
     <package id="Microsoft.Build.Utilities.Core" version="16.4.0" />
-    <package id="Microsoft.Net.Compilers" version="3.3.1" />
->>>>>>> 34d2c54a
+    <package id="Microsoft.Net.Compilers" version="3.4.0" />
     <package id="Microsoft.DotNet.MSBuildSdkResolver" version="3.0.101-servicing.19476.7" />
     <package id="NuGet.Build.Tasks" version="5.3.1" />
     <package id="NuGet.Commands" version="5.3.1" />
