--- conflicted
+++ resolved
@@ -1,33 +1,17 @@
 ﻿<Project Sdk="Microsoft.NET.Sdk">
 
-<<<<<<< HEAD
-    <PropertyGroup>
-        <TargetFrameworks>net46;netcoreapp1.1</TargetFrameworks>
-        <WarningsAsErrors>true</WarningsAsErrors>
-        <PreserveCompilationContext>true</PreserveCompilationContext>
-        <OutputType>Exe</OutputType>
-        <RuntimeIdentifiers>win7-x64;win7-x86;osx.10.11-x64;ubuntu.14.04-x64;ubuntu.16.04-x64;ubuntu.16.10-x64;centos.7-x64;rhel.7.2-x64;debian.8-x64;fedora.23-x64;fedora.24-x64;opensuse.13.2-x64;opensuse.42.1-x64</RuntimeIdentifiers>
-        <PackageTargetFallback Condition=" '$(TargetFramework)' == 'netcoreapp1.1' ">$(PackageTargetFallback);dotnet5.4;portable-net45+win8</PackageTargetFallback>
-    </PropertyGroup>
-
-    <ItemGroup>
-        <ProjectReference Include="..\OmniSharp.Host\OmniSharp.Host.csproj" />
-        <ProjectReference Include="..\OmniSharp.Roslyn.CSharp\OmniSharp.Roslyn.CSharp.csproj" />
-        <ProjectReference Include="..\OmniSharp.DotNet\OmniSharp.DotNet.csproj" />
-        <ProjectReference Include="..\OmniSharp.DotNetTest\OmniSharp.DotNetTest.csproj" />
-        <ProjectReference Include="..\OmniSharp.MSBuild\OmniSharp.MSBuild.csproj" />
-        <ProjectReference Include="..\OmniSharp.Script\OmniSharp.Script.csproj" />
-    </ItemGroup>
-=======
   <PropertyGroup>
     <TargetFrameworks>net46;netstandard1.6</TargetFrameworks>
     <TreatWarningsAsErrors>true</TreatWarningsAsErrors>
     <PlatformTarget>AnyCPU</PlatformTarget>
   </PropertyGroup>
->>>>>>> c208129f
-
     <ItemGroup>
         <PackageReference Include="Newtonsoft.Json" Version="9.0.1" />
     </ItemGroup>
 
+  <ItemGroup>
+    <PackageReference Include="Microsoft.AspNetCore.Hosting" Version="1.1.0" />
+    <PackageReference Include="Microsoft.AspNetCore.Http.Features" Version="1.1.0" />
+    <PackageReference Include="Newtonsoft.Json" Version="9.0.1" />
+  </ItemGroup>
 </Project>