{
  "version": "1.0.0-*",
  "compilationOptions": {
    "warningsAsErrors": true,
    "preserveCompilationContext": true
  },
  "dependencies": {
    "OmniSharp.Abstractions": "1.0.0-*",
    "OmniSharp.Nuget": "1.0.0-*",
    "OmniSharp.Stdio": "1.0.0-*",
    "OmniSharp.Plugins": "1.0.0-*",
    "OmniSharp.Roslyn": "1.0.0-*",
    "Microsoft.AspNetCore.Diagnostics": "1.0.0-rc2-20447",
    "Microsoft.AspNetCore.Server.Kestrel": "1.0.0-rc2-20447",
    "Microsoft.Composition": "1.0.30",
    "Microsoft.DotNet.ProjectModel": "1.0.0-beta-002202",
    "Microsoft.Extensions.Caching.Memory": "1.0.0-rc2-20447",
    "Microsoft.Extensions.Configuration.Json": "1.0.0-rc2-20447",
    "Microsoft.Extensions.DependencyModel": "1.0.0-beta-002202",
    "Microsoft.Extensions.DependencyInjection.Abstractions": "1.0.0-rc2-20447",
    "Microsoft.Extensions.FileSystemGlobbing": "1.0.0-rc2-20447",
    "Microsoft.Extensions.Logging.Console": "1.0.0-rc2-20447",
    "Microsoft.Extensions.Options": "1.0.0-rc2-20447",
    "Microsoft.Extensions.Options.ConfigurationExtensions": "1.0.0-rc2-20447"
  },
  "frameworks": {
    "net451": {
      "frameworkAssemblies": {
        "System.ComponentModel.Composition": ""
      },
      "dependencies": {}
    },
    "netstandard1.5": {
      "imports": [
        "dotnet5.6",
        "dnxcore50",
        "portable-net45+win8"
      ],
      "dependencies": {
<<<<<<< HEAD
        "NETStandard.Library": "1.5.0-rc2-23931"
=======
        "NETStandard.Library": "1.5.0-rc2-23931",
        "System.Runtime.Loader": "4.0.0-rc2-23931",
        "System.IO.Compression": "4.1.0-rc2-23931"
>>>>>>> 4424a076
      }
    }
  }
}<|MERGE_RESOLUTION|>--- conflicted
+++ resolved
@@ -37,13 +37,9 @@
         "portable-net45+win8"
       ],
       "dependencies": {
-<<<<<<< HEAD
-        "NETStandard.Library": "1.5.0-rc2-23931"
-=======
         "NETStandard.Library": "1.5.0-rc2-23931",
         "System.Runtime.Loader": "4.0.0-rc2-23931",
         "System.IO.Compression": "4.1.0-rc2-23931"
->>>>>>> 4424a076
       }
     }
   }
