--- conflicted
+++ resolved
@@ -8,12 +8,6 @@
 using Dotnet.Script.NuGetMetadataResolver;
 using Microsoft.CodeAnalysis;
 using Microsoft.CodeAnalysis.CSharp;
-<<<<<<< HEAD
-using Microsoft.CodeAnalysis.Scripting;
-using Microsoft.CodeAnalysis.Scripting.Hosting;
-using Microsoft.DotNet.InternalAbstractions;
-=======
->>>>>>> 2c96996c
 using Microsoft.DotNet.ProjectModel;
 using Microsoft.Extensions.Configuration;
 using Microsoft.Extensions.DependencyModel;
@@ -27,49 +21,7 @@
     public class ScriptProjectSystem : IProjectSystem
     {
         private const string CsxExtension = ".csx";
-<<<<<<< HEAD
-        private static readonly CSharpParseOptions ParseOptions = new CSharpParseOptions(LanguageVersion.Default, DocumentationMode.Parse, SourceCodeKind.Script);
-        private readonly Lazy<CSharpCompilationOptions> _compilationOptions;
-        private CSharpCompilationOptions CreateCompilation()
-        {                      
-            var resolver = new NuGetMetadataReferenceResolver(ScriptMetadataResolver.Default);
-
-            var compilationOptions = new CSharpCompilationOptions(
-                    OutputKind.DynamicallyLinkedLibrary,
-                    usings: DefaultNamespaces,
-                    allowUnsafe: true,
-                    metadataReferenceResolver: new CachingScriptMetadataResolver(resolver),                    
-                    sourceReferenceResolver: ScriptSourceResolver.Default,
-                    assemblyIdentityComparer: DesktopAssemblyIdentityComparer.Default).
-                WithSpecificDiagnosticOptions(new Dictionary<string, ReportDiagnostic>
-                {
-                    // ensure that specific warnings about assembly references are always suppressed
-                    // https://github.com/dotnet/roslyn/issues/5501
-                    {"CS1701", ReportDiagnostic.Suppress},
-                    {"CS1702", ReportDiagnostic.Suppress},
-                    {"CS1705", ReportDiagnostic.Suppress}
-                });
-
-            var topLevelBinderFlagsProperty = typeof(CSharpCompilationOptions).GetProperty("TopLevelBinderFlags",
-                BindingFlags.Instance | BindingFlags.NonPublic);
-            var binderFlagsType =
-                typeof(CSharpCompilationOptions).GetTypeInfo().Assembly.GetType("Microsoft.CodeAnalysis.CSharp.BinderFlags");
-
-            var ignoreCorLibraryDuplicatedTypesMember = binderFlagsType?.GetField("IgnoreCorLibraryDuplicatedTypes",
-                BindingFlags.Static | BindingFlags.Public);
-            var ignoreCorLibraryDuplicatedTypesValue = ignoreCorLibraryDuplicatedTypesMember?.GetValue(null);
-            if (ignoreCorLibraryDuplicatedTypesValue != null)
-            {
-                topLevelBinderFlagsProperty?.SetValue(compilationOptions, ignoreCorLibraryDuplicatedTypesValue);
-            }
-
-            return compilationOptions;
-        }
-
-=======
->>>>>>> 2c96996c
         private readonly MetadataFileReferenceCache _metadataFileReferenceCache;
-
 
         // used for tracking purposes only
         private readonly HashSet<string> _assemblyReferences = new HashSet<string>();
@@ -178,21 +130,7 @@
                 try
                 {
                     var csxFileName = Path.GetFileName(csxPath);
-<<<<<<< HEAD
-                    var project = ProjectInfo.Create(
-                        id: ProjectId.CreateNewId(),
-                        version: VersionStamp.Create(),
-                        name: csxFileName,
-                        assemblyName: $"{csxFileName}.dll",
-                        language: LanguageNames.CSharp,
-                        compilationOptions: _compilationOptions.Value,
-                        metadataReferences: commonReferences,
-                        parseOptions: ParseOptions,
-                        isSubmission: true,
-                        hostObjectType: typeof(InteractiveScriptGlobals));
-=======
                     var project = ScriptHelper.CreateProject(csxFileName, commonReferences);
->>>>>>> 2c96996c
 
                     // add CSX project to workspace
                     _workspace.AddProject(project);
