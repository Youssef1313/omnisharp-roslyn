using System;
using System.Collections.Generic;
using System.Composition;
using System.IO;
using System.Linq;
using System.Reflection;
using System.Threading.Tasks;
using Dotnet.Script.NuGetMetadataResolver;
using Microsoft.CodeAnalysis;
using Microsoft.CodeAnalysis.CSharp;
using Microsoft.CodeAnalysis.Scripting;
using Microsoft.CodeAnalysis.Scripting.Hosting;
using Microsoft.DotNet.InternalAbstractions;
using Microsoft.DotNet.ProjectModel;
using Microsoft.Extensions.Configuration;
using Microsoft.Extensions.DependencyModel;
using Microsoft.Extensions.Logging;
using OmniSharp.Models.WorkspaceInformation;
using OmniSharp.Services;

namespace OmniSharp.Script
{
    using csx;

    [Export(typeof(IProjectSystem)), Shared]
    public class ScriptProjectSystem : IProjectSystem
    {
        // aligned with CSI.exe
        // https://github.com/dotnet/roslyn/blob/version-2.0.0-rc3/src/Interactive/csi/csi.rsp
        internal static readonly IEnumerable<string> DefaultNamespaces = new[]
        {
            "System",
            "System.IO",
            "System.Collections.Generic",
            "System.Console",
            "System.Diagnostics",
            "System.Dynamic",
            "System.Linq",
            "System.Linq.Expressions",
            "System.Text",
            "System.Threading.Tasks"
        };

        private const string CsxExtension = ".csx";
        private static readonly CSharpParseOptions ParseOptions = new CSharpParseOptions(LanguageVersion.Default, DocumentationMode.Parse, SourceCodeKind.Script);
        private readonly Lazy<CSharpCompilationOptions> _compilationOptions;
        private CSharpCompilationOptions CreateCompilation()
        {                      
            var resolver = new NuGetMetadataReferenceResolver(ScriptMetadataResolver.Default);

            var compilationOptions = new CSharpCompilationOptions(
                    OutputKind.DynamicallyLinkedLibrary,
                    usings: DefaultNamespaces,
                    allowUnsafe: true,
                    metadataReferenceResolver: new CachingScriptMetadataResolver(resolver),                    
                    sourceReferenceResolver: ScriptSourceResolver.Default,
                    assemblyIdentityComparer: DesktopAssemblyIdentityComparer.Default).
                WithSpecificDiagnosticOptions(new Dictionary<string, ReportDiagnostic>
                {
                    // ensure that specific warnings about assembly references are always suppressed
                    // https://github.com/dotnet/roslyn/issues/5501
                    {"CS1701", ReportDiagnostic.Suppress},
                    {"CS1702", ReportDiagnostic.Suppress},
                    {"CS1705", ReportDiagnostic.Suppress}
                });

            var topLevelBinderFlagsProperty = typeof(CSharpCompilationOptions).GetProperty("TopLevelBinderFlags",
                BindingFlags.Instance | BindingFlags.NonPublic);
            var binderFlagsType =
                typeof(CSharpCompilationOptions).GetTypeInfo().Assembly.GetType("Microsoft.CodeAnalysis.CSharp.BinderFlags");

            var ignoreCorLibraryDuplicatedTypesMember = binderFlagsType?.GetField("IgnoreCorLibraryDuplicatedTypes",
                BindingFlags.Static | BindingFlags.Public);
            var ignoreCorLibraryDuplicatedTypesValue = ignoreCorLibraryDuplicatedTypesMember?.GetValue(null);
            if (ignoreCorLibraryDuplicatedTypesValue != null)
            {
                topLevelBinderFlagsProperty?.SetValue(compilationOptions, ignoreCorLibraryDuplicatedTypesValue);
            }

            return compilationOptions;
<<<<<<< HEAD
        }
        private readonly IMetadataFileReferenceCache _metadataFileReferenceCache;
=======
        });

        private readonly MetadataFileReferenceCache _metadataFileReferenceCache;
>>>>>>> 9aa19afb

        // used for tracking purposes only
        private readonly HashSet<string> _assemblyReferences = new HashSet<string>();

        private readonly Dictionary<string, ProjectInfo> _projects;
        private readonly OmniSharpWorkspace _workspace;
        private readonly IOmniSharpEnvironment _env;
        private readonly ILoggerFactory _loggerFactory;
        private readonly ILogger _logger;
        private readonly IAssemblyLoader _assemblyLoader;
        private static readonly Lazy<string> _targetFrameWork = new Lazy<string>(ResolveTargetFramework);
        private readonly IScriptProjectProvider _scriptProjectProvider;


        private static string ResolveTargetFramework()
        {
            return Assembly.GetEntryAssembly().GetCustomAttributes()
                .OfType<System.Runtime.Versioning.TargetFrameworkAttribute>()
                .Select(x => x.FrameworkName)
                .FirstOrDefault();            
        }


        [ImportingConstructor]
<<<<<<< HEAD
        public ScriptProjectSystem(OmniSharpWorkspace workspace, IOmniSharpEnvironment env, ILoggerFactory loggerFactory, IMetadataFileReferenceCache metadataFileReferenceCache, IAssemblyLoader assemblyLoader)
=======
        public ScriptProjectSystem(OmniSharpWorkspace workspace, IOmniSharpEnvironment env, ILoggerFactory loggerFactory, MetadataFileReferenceCache metadataFileReferenceCache)
>>>>>>> 9aa19afb
        {
            _metadataFileReferenceCache = metadataFileReferenceCache;
            _workspace = workspace;
            _env = env;
            _loggerFactory = loggerFactory;
            _assemblyLoader = assemblyLoader;
            _logger = loggerFactory.CreateLogger<ScriptProjectSystem>();
            _projects = new Dictionary<string, ProjectInfo>();
            _compilationOptions = new Lazy<CSharpCompilationOptions>(CreateCompilation);
            _scriptProjectProvider = ScriptProjectProvider.Create(loggerFactory);
        }

        public string Key => "Script";
        public string Language => LanguageNames.CSharp;
        public IEnumerable<string> Extensions { get; } = new[] { CsxExtension };

        public void Initalize(IConfiguration configuration)
        {
            _logger.LogInformation($"Detecting CSX files in '{_env.TargetDirectory}'.");

            // Nothing to do if there are no CSX files
            var allCsxFiles = Directory.GetFiles(_env.TargetDirectory, "*.csx", SearchOption.AllDirectories);
            if (allCsxFiles.Length == 0)
            {
                _logger.LogInformation("Could not find any CSX files");
                return;
            }

            _logger.LogInformation($"Found {allCsxFiles.Length} CSX files.");

            // explicitly inherit scripting library references to all global script object (InteractiveScriptGlobals) to be recognized
            var inheritedCompileLibraries = DependencyContext.Default.CompileLibraries.Where(x =>
                    x.Name.ToLowerInvariant().StartsWith("microsoft.codeanalysis")).ToList();

            // explicitly include System.ValueTuple
            inheritedCompileLibraries.AddRange(DependencyContext.Default.CompileLibraries.Where(x =>
                    x.Name.ToLowerInvariant().StartsWith("system.valuetuple")));

            var runtimeContexts = File.Exists(Path.Combine(_env.TargetDirectory, "project.json")) ? ProjectContext.CreateContextForEachTarget(_env.TargetDirectory) : null;

            var commonReferences = new HashSet<MetadataReference>();
            if (runtimeContexts == null || runtimeContexts.Any() == false)
            {
                var projectJson = _scriptProjectProvider.CreateProject(_env.TargetDirectory);                
                if (projectJson != null)
                {                    
                    runtimeContexts = ProjectContext.CreateContextForEachTarget(Path.GetDirectoryName(projectJson));                    
                }
            }
                
            if (runtimeContexts == null || runtimeContexts.Any() == false)
            {
                _logger.LogInformation($"Unable to find project context for CSX files. Will default to non-context usage for target framework {_targetFrameWork.Value}");
                                              
                // Assume desktop framework.
                AddMetadataReference(commonReferences, typeof(object).GetTypeInfo().Assembly.Location);
                AddMetadataReference(commonReferences, typeof(Enumerable).GetTypeInfo().Assembly.Location);

                inheritedCompileLibraries.AddRange(DependencyContext.Default.CompileLibraries.Where(x =>
                        x.Name.ToLowerInvariant().StartsWith("system.runtime")));                                
            }
            // otherwise we will grab dependencies for the script from the runtime context
            else
            {
                // assume the first one
                var runtimeContext = runtimeContexts.First();
                _logger.LogInformation($"Found script runtime context '{runtimeContext?.TargetFramework.Framework}' for '{runtimeContext.ProjectFile.ProjectFilePath}'.");

                var projectExporter = runtimeContext.CreateExporter("Release");
                var projectDependencies = projectExporter.GetDependencies();

                // let's inject all compilation assemblies needed
                var compilationAssemblies = projectDependencies.SelectMany(x => x.CompilationAssemblies);
                foreach (var compilationAssembly in compilationAssemblies)
                {
                    _logger.LogInformation("Discovered script compilation assembly reference: " + compilationAssembly.ResolvedPath);
                    AddMetadataReference(commonReferences, compilationAssembly.ResolvedPath);
                }

                // for non .NET Core, include System.Runtime
                if (runtimeContext.TargetFramework.Framework != ".NETCoreApp")
                {

                    inheritedCompileLibraries.AddRange(DependencyContext.Default.CompileLibraries.Where(x =>
                            x.Name.ToLowerInvariant().StartsWith("system.runtime")));
                }
            }

            // inject all inherited assemblies
            foreach (var inheritedCompileLib in inheritedCompileLibraries.SelectMany(x => x.ResolveReferencePaths()))
            {
                _logger.LogDebug("Adding implicit reference: " + inheritedCompileLib);
                AddMetadataReference(commonReferences, inheritedCompileLib);
            }

            // Each .CSX file becomes an entry point for it's own project
            // Every #loaded file will be part of the project too
            foreach (var csxPath in allCsxFiles)
            {
                try
                {
                    var csxFileName = Path.GetFileName(csxPath);
                    var project = ProjectInfo.Create(
                        id: ProjectId.CreateNewId(),
                        version: VersionStamp.Create(),
                        name: csxFileName,
                        assemblyName: $"{csxFileName}.dll",
                        language: LanguageNames.CSharp,
                        compilationOptions: _compilationOptions.Value,
                        metadataReferences: commonReferences,
                        parseOptions: ParseOptions,
                        isSubmission: true,
                        hostObjectType: typeof(InteractiveScriptGlobals));

                    // add CSX project to workspace
                    _workspace.AddProject(project);
                    _workspace.AddDocument(project.Id, csxPath, SourceCodeKind.Script);
                    _projects[csxPath] = project;
                    _logger.LogInformation($"Added CSX project '{csxPath}' to the workspace.");
                }
                catch (Exception ex)
                {
                    _logger.LogError(ex, $"{csxPath} will be ignored due to an following error");
                }
            }
        }

        private void AddMetadataReference(ISet<MetadataReference> referenceCollection, string fileReference)
        {
            if (!File.Exists(fileReference))
            {
                _logger.LogWarning($"Couldn't add reference to '{fileReference}' because the file was not found.");
                return;
            }

            var metadataReference = _metadataFileReferenceCache.GetMetadataReference(fileReference);
            if (metadataReference == null)
            {
                _logger.LogWarning($"Couldn't add reference to '{fileReference}' because the loaded metadata reference was null.");
                return;
            }

            referenceCollection.Add(metadataReference);
            _assemblyReferences.Add(fileReference);
            _logger.LogDebug($"Added reference to '{fileReference}'");
        }

        private ProjectInfo GetProjectFileInfo(string path)
        {
            if (!_projects.TryGetValue(path, out ProjectInfo projectFileInfo))
            {
                return null;
            }

            return projectFileInfo;
        }

        Task<object> IProjectSystem.GetProjectModelAsync(string filePath)
        {
            // only react to .CSX file paths
            if (!filePath.EndsWith(CsxExtension, StringComparison.OrdinalIgnoreCase))
            {
                return Task.FromResult<object>(null);
            }

            var document = _workspace.GetDocument(filePath);
            var projectFilePath = document != null
                ? document.Project.FilePath
                : filePath;

            var projectInfo = GetProjectFileInfo(projectFilePath);
            if (projectInfo == null)
            {
                _logger.LogDebug($"Could not locate project for '{projectFilePath}'");
                return Task.FromResult<object>(null);
            }

            return Task.FromResult<object>(new ScriptContextModel(filePath, projectInfo, _assemblyReferences));
        }

        Task<object> IProjectSystem.GetWorkspaceModelAsync(WorkspaceInformationRequest request)
        {
            var scriptContextModels = new List<ScriptContextModel>();
            foreach (var project in _projects)
            {
                scriptContextModels.Add(new ScriptContextModel(project.Key, project.Value, _assemblyReferences));
            }
            return Task.FromResult<object>(new ScriptContextModelCollection(scriptContextModels));
        }
    }
}<|MERGE_RESOLUTION|>--- conflicted
+++ resolved
@@ -78,14 +78,10 @@
             }
 
             return compilationOptions;
-<<<<<<< HEAD
-        }
-        private readonly IMetadataFileReferenceCache _metadataFileReferenceCache;
-=======
         });
 
         private readonly MetadataFileReferenceCache _metadataFileReferenceCache;
->>>>>>> 9aa19afb
+
 
         // used for tracking purposes only
         private readonly HashSet<string> _assemblyReferences = new HashSet<string>();
@@ -94,11 +90,9 @@
         private readonly OmniSharpWorkspace _workspace;
         private readonly IOmniSharpEnvironment _env;
         private readonly ILoggerFactory _loggerFactory;
-        private readonly ILogger _logger;
-        private readonly IAssemblyLoader _assemblyLoader;
+        private readonly ILogger _logger;        
         private static readonly Lazy<string> _targetFrameWork = new Lazy<string>(ResolveTargetFramework);
         private readonly IScriptProjectProvider _scriptProjectProvider;
-
 
         private static string ResolveTargetFramework()
         {
@@ -110,17 +104,12 @@
 
 
         [ImportingConstructor]
-<<<<<<< HEAD
-        public ScriptProjectSystem(OmniSharpWorkspace workspace, IOmniSharpEnvironment env, ILoggerFactory loggerFactory, IMetadataFileReferenceCache metadataFileReferenceCache, IAssemblyLoader assemblyLoader)
-=======
         public ScriptProjectSystem(OmniSharpWorkspace workspace, IOmniSharpEnvironment env, ILoggerFactory loggerFactory, MetadataFileReferenceCache metadataFileReferenceCache)
->>>>>>> 9aa19afb
         {
             _metadataFileReferenceCache = metadataFileReferenceCache;
             _workspace = workspace;
             _env = env;
-            _loggerFactory = loggerFactory;
-            _assemblyLoader = assemblyLoader;
+            _loggerFactory = loggerFactory;            
             _logger = loggerFactory.CreateLogger<ScriptProjectSystem>();
             _projects = new Dictionary<string, ProjectInfo>();
             _compilationOptions = new Lazy<CSharpCompilationOptions>(CreateCompilation);
