﻿using System;
using System.Collections.Generic;
using System.Collections.Immutable;
using Microsoft.CodeAnalysis;
using NuGet.Versioning;
using OmniSharp.MSBuild.Logging;
using MSB = Microsoft.Build;

namespace OmniSharp.MSBuild.Notification
{
    public class ProjectLoadedEventArgs
    {
        public ProjectId Id { get; }
<<<<<<< HEAD
        public MSB.Evaluation.Project Project { get; }
=======
        public Guid SessionId { get; }
>>>>>>> 210fec40
        public MSB.Execution.ProjectInstance ProjectInstance { get; }
        public ImmutableArray<MSBuildDiagnostic> Diagnostics { get; }
        public bool IsReload { get; }
        public IEnumerable<string> References { get; }
        public ImmutableArray<string> SourceFiles { get; }
        public bool ProjectIdIsDefinedInSolution { get; }
        public SemanticVersion SdkVersion { get; }

        public ProjectLoadedEventArgs(
            ProjectId id,
<<<<<<< HEAD
            MSB.Evaluation.Project project,
=======
            Guid sessionId,
>>>>>>> 210fec40
            MSB.Execution.ProjectInstance projectInstance,
            ImmutableArray<MSBuildDiagnostic> diagnostics,
            bool isReload,
            bool projectIdIsDefinedInSolution,
            ImmutableArray<string> sourceFiles,
            SemanticVersion sdkVersion,
            IEnumerable<string> references = null)
        {
            Id = id;
<<<<<<< HEAD
            Project = project;
=======
            SessionId = sessionId;
>>>>>>> 210fec40
            ProjectInstance = projectInstance;
            Diagnostics = diagnostics;
            IsReload = isReload;
            ProjectIdIsDefinedInSolution = projectIdIsDefinedInSolution;
            References = references;
            SourceFiles = sourceFiles;
            SdkVersion = sdkVersion;
        }
    }
}<|MERGE_RESOLUTION|>--- conflicted
+++ resolved
@@ -11,11 +11,8 @@
     public class ProjectLoadedEventArgs
     {
         public ProjectId Id { get; }
-<<<<<<< HEAD
         public MSB.Evaluation.Project Project { get; }
-=======
         public Guid SessionId { get; }
->>>>>>> 210fec40
         public MSB.Execution.ProjectInstance ProjectInstance { get; }
         public ImmutableArray<MSBuildDiagnostic> Diagnostics { get; }
         public bool IsReload { get; }
@@ -26,11 +23,8 @@
 
         public ProjectLoadedEventArgs(
             ProjectId id,
-<<<<<<< HEAD
             MSB.Evaluation.Project project,
-=======
             Guid sessionId,
->>>>>>> 210fec40
             MSB.Execution.ProjectInstance projectInstance,
             ImmutableArray<MSBuildDiagnostic> diagnostics,
             bool isReload,
@@ -40,11 +34,8 @@
             IEnumerable<string> references = null)
         {
             Id = id;
-<<<<<<< HEAD
             Project = project;
-=======
             SessionId = sessionId;
->>>>>>> 210fec40
             ProjectInstance = projectInstance;
             Diagnostics = diagnostics;
             IsReload = isReload;
