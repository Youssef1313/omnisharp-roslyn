using System;
using System.Collections.Generic;
using System.Composition.Hosting;
using System.Diagnostics;
using System.IO;
using System.Linq;
using System.Reactive;
using System.Reactive.Threading.Tasks;
using System.Threading;
using System.Threading.Tasks;
using Microsoft.CodeAnalysis;
using Microsoft.Extensions.Configuration;
using Microsoft.Extensions.DependencyInjection;
using Microsoft.Extensions.Logging;
using Microsoft.Extensions.Options;
using Newtonsoft.Json.Linq;
using OmniSharp.Endpoint;
using OmniSharp.Extensions.JsonRpc;
using OmniSharp.Extensions.LanguageServer.Protocol.Models;
using OmniSharp.Extensions.LanguageServer.Protocol.Server;
using OmniSharp.Extensions.LanguageServer.Protocol.Window;
using OmniSharp.Extensions.LanguageServer.Protocol.Workspace;
using OmniSharp.Extensions.LanguageServer.Server;
using OmniSharp.FileWatching;
using OmniSharp.LanguageServerProtocol.Eventing;
using OmniSharp.LanguageServerProtocol.Handlers;
using OmniSharp.Mef;
using OmniSharp.Models.UpdateBuffer;
using OmniSharp.Options;
using OmniSharp.Plugins;
using OmniSharp.Protocol;
using OmniSharp.Roslyn;
using OmniSharp.Services;
using OmniSharp.Utilities;
using FileSystemWatcher = OmniSharp.Extensions.LanguageServer.Protocol.Models.FileSystemWatcher;

namespace OmniSharp.LanguageServerProtocol
{
    public class LanguageServerHost : IDisposable
    {
        private readonly LanguageServerOptions _options;
        private IServiceCollection _services;
        private readonly CommandLineApplication _application;
        private readonly CancellationTokenSource _cancellationTokenSource;
        private CompositionHost _compositionHost;
        private IServiceProvider _serviceProvider;

        public LanguageServerHost(
            Stream input,
            Stream output,
            CommandLineApplication application,
            CancellationTokenSource cancellationTokenSource)
        {
            _options = new LanguageServerOptions()
                .WithInput(input)
                .WithOutput(output)
                .ConfigureLogging(x => x
                        .AddLanguageProtocolLogging()
                    // .SetMinimumLevel(application.LogLevel)
                )
                .OnInitialize(Initialize)
                .WithServices(ConfigureServices);

            _application = application;
            _cancellationTokenSource = cancellationTokenSource;
        }

        /// <summary>
        /// Used for inject the test host for unit testing
        /// </summary>
        /// <param name="input"></param>
        /// <param name="output"></param>
        /// <param name="configureServer"></param>
        /// <param name="cancellationTokenSource"></param>
        internal LanguageServerHost(
            Stream input,
            Stream output,
            Action<LanguageServerOptions> configureServer,
            CancellationTokenSource cancellationTokenSource)
        {
            _options = new LanguageServerOptions()
                .WithInput(input)
                .WithOutput(output)
                .WithServices(ConfigureServices);

            configureServer(_options);

            _cancellationTokenSource = cancellationTokenSource;
        }

        private void ConfigureServices(IServiceCollection services)
        {
            _services = services;
            services.AddSingleton(new ConfigurationItem()
            {
                Section = "csharp"
            });
            services.AddSingleton(new ConfigurationItem()
            {
                Section = "omnisharp"
            });
        }

        public void Dispose()
        {
            _compositionHost?.Dispose();
            _cancellationTokenSource?.Dispose();
        }

        public async Task Start()
        {
            var server = Server = await LanguageServer.From(_options);
            server.Exit.Subscribe(Observer.Create<int>(i => _cancellationTokenSource.Cancel()));

            WorkspaceInitializer.Initialize(_serviceProvider, _compositionHost);

            var environment = _compositionHost.GetExport<IOmniSharpEnvironment>();
            var logger = _compositionHost.GetExport<ILoggerFactory>().CreateLogger<LanguageServerHost>();

            logger.LogInformation($"Omnisharp server running using Lsp at location '{environment.TargetDirectory}' on host {environment.HostProcessId}.");

            Console.CancelKeyPress += (sender, e) =>
            {
                _cancellationTokenSource.Cancel();
                e.Cancel = true;
            };

            if (environment.HostProcessId != -1)
            {
                try
                {
                    var hostProcess = Process.GetProcessById(environment.HostProcessId);
                    hostProcess.EnableRaisingEvents = true;
                    hostProcess.OnExit(() => _cancellationTokenSource.Cancel());
                }
                catch
                {
                    // If the process dies before we get here then request shutdown
                    // immediately
                    _cancellationTokenSource.Cancel();
                }
            }
        }

        internal LanguageServer Server { get; set; }

        private static LogLevel GetLogLevel(InitializeTrace initializeTrace)
        {
            switch (initializeTrace)
            {
                case InitializeTrace.Verbose:
                    return LogLevel.Trace;
                case InitializeTrace.Messages:
                    return LogLevel.Debug;
                case InitializeTrace.Off:
                    return LogLevel.Information;

                default:
                    return LogLevel.Information;
            }
        }

        private static (IServiceProvider serviceProvider, CompositionHost compositionHost) CreateCompositionHost(
            ILanguageServer server,
            InitializeParams initializeParams,
            CommandLineApplication application,
            IServiceCollection services
        )
        {
            var logLevel = GetLogLevel(initializeParams.Trace);
            var environment = new OmniSharpEnvironment(
                Helpers.FromUri(initializeParams.RootUri),
                Convert.ToInt32(initializeParams.ProcessId ?? -1L),
                application.LogLevel < logLevel ? application.LogLevel : logLevel,
                application.OtherArgs.ToArray());

            var configurationRoot = new Microsoft.Extensions.Configuration.ConfigurationBuilder()
                    .AddConfiguration(new ConfigurationBuilder(environment).Build())
                    .AddConfiguration(server.Configuration.GetSection("csharp"))
                    .AddConfiguration(server.Configuration.GetSection("omnisharp"))
                    .Build()
                ;

            var eventEmitter = new LanguageServerEventEmitter(server);

            services.AddSingleton(server);
            var serviceProvider =
                CompositionHostBuilder.CreateDefaultServiceProvider(environment, configurationRoot, eventEmitter,
                    services);

            var loggerFactory = serviceProvider.GetService<ILoggerFactory>();
            var logger = loggerFactory.CreateLogger<LanguageServerHost>();

            var options = serviceProvider.GetRequiredService<IOptionsMonitor<OmniSharpOptions>>();
            var plugins = application.CreatePluginAssemblies(options.CurrentValue, environment);

            var assemblyLoader = serviceProvider.GetRequiredService<IAssemblyLoader>();
            var compositionHostBuilder = new CompositionHostBuilder(serviceProvider)
                .WithOmniSharpAssemblies()
                .WithAssemblies(typeof(LanguageServerHost).Assembly)
                .WithAssemblies(assemblyLoader.LoadByAssemblyNameOrPath(logger, plugins.AssemblyNames).ToArray());

            return (serviceProvider, compositionHostBuilder.Build());
        }

        internal static RequestHandlers ConfigureCompositionHost(ILanguageServer server,
            CompositionHost compositionHost)
        {
            var projectSystems = compositionHost.GetExports<IProjectSystem>();

            var documentSelectors = projectSystems
                .GroupBy(x => x.Language)
                .Select(x => (
                    language: x.Key,
                    selector: new DocumentSelector(x
                        .SelectMany(z => z.Extensions)
                        .Distinct()
                        .SelectMany(z =>
                        {
                            if (x.Key == LanguageNames.CSharp && z == ".cs")
                            {
                                return new[]
                                {
                                    new DocumentFilter() {Pattern = $"**/*{z}"},
                                    new DocumentFilter() {Scheme = "csharp"}
                                };
                            }

                            return new[]
                            {
                                new DocumentFilter() {Pattern = $"**/*{z}"},
                            };
                        })
                    )
                ))
                .ToArray();

            var logger = compositionHost.GetExport<ILoggerFactory>().CreateLogger<LanguageServerHost>();

            logger.LogTrace(
                "Configured Document Selectors {@DocumentSelectors}",
                documentSelectors.Select(x => new {x.language, x.selector})
            );

            var omnisharpRequestHandlers =
                compositionHost.GetExports<Lazy<IRequestHandler, OmniSharpRequestHandlerMetadata>>();
            // TODO: Get these with metadata so we can attach languages
            // This will then let us build up a better document filter, and add handles foreach type of handler
            // This will mean that we will have a strategy to create handlers from the interface type
            var handlers = new RequestHandlers(omnisharpRequestHandlers, documentSelectors);

            logger.LogTrace("--- Handler Definitions ---");
            foreach (var handlerCollection in handlers)
            {
                foreach (var handler in handlerCollection)
                {
                    logger.LogTrace(
                        "Handler: {Language}:{DocumentSelector}:{Handler}",
                        handlerCollection.Language,
                        handlerCollection.DocumentSelector.ToString(),
                        handler.GetType().FullName
                    );
                }
            }

            // the goal here is add interoperability between omnisharp and LSP
            // This way an existing client (say vscode) that is using the custom omnisharp protocol can migrate to the new one
            // and not loose any functionality.
            server.Register(r =>
            {
                var interop = InitializeInterop(compositionHost);
                foreach (var osHandler in interop)
                {
                    var method = $"o#/{osHandler.Key.Trim('/').ToLowerInvariant()}";
                    r.OnJsonRequest(method, CreateInteropHandler(osHandler.Value));
                    logger.LogTrace("O# Handler: {Method}", method);
                }

                static Func<JToken, CancellationToken, Task<JToken>> CreateInteropHandler(
                    Lazy<LanguageProtocolInteropHandler> handler) => async (request, cancellationToken) =>
                {
                    var response = await handler.Value.Handle(request);
                    return response == null ? JValue.CreateNull() : JToken.FromObject(response);
                };

                r.OnRequest<JToken, object>($"o#/{OmniSharpEndpoints.CheckAliveStatus.Trim('/').ToLowerInvariant()}",
                    (request, cancellationToken) => Task.FromResult<object>(true));
                r.OnRequest<JToken, object>($"o#/{OmniSharpEndpoints.CheckReadyStatus.Trim('/').ToLowerInvariant()}",
                    (request, cancellationToken) =>
                        Task.FromResult<object>(compositionHost.GetExport<OmniSharpWorkspace>().Initialized));
                r.OnRequest<JToken, object>($"o#/{OmniSharpEndpoints.StopServer.Trim('/').ToLowerInvariant()}",
                    async (request, cancellationToken) => await server.Shutdown.ToTask(cancellationToken));
            });
            logger.LogTrace("--- Handler Definitions ---");

            return handlers;
        }

        private Task Initialize(ILanguageServer server, InitializeParams initializeParams,
            CancellationToken cancellationToken)
        {
            (_serviceProvider, _compositionHost) =
                CreateCompositionHost(server, initializeParams, _application, _services);
            var handlers = ConfigureCompositionHost(server, _compositionHost);
            RegisterHandlers(server, _compositionHost, handlers);

<<<<<<< HEAD
            // TODO: Make it easier to resolve handlers from MEF (without having to add more attributes to the services if we can help it)
            var workspace = _compositionHost.GetExport<OmniSharpWorkspace>();
            _compositionHost.GetExport<DiagnosticEventForwarder>().IsEnabled = true;

            foreach (var handler in OmniSharpTextDocumentSyncHandler.Enumerate(_handlers, workspace)
                .Concat(OmniSharpDefinitionHandler.Enumerate(_handlers))
                .Concat(OmniSharpHoverHandler.Enumerate(_handlers))
                .Concat(OmniSharpCompletionHandler.Enumerate(_handlers))
                .Concat(OmniSharpSignatureHelpHandler.Enumerate(_handlers))
                .Concat(OmniSharpRenameHandler.Enumerate(_handlers))
                .Concat(OmniSharpDocumentSymbolHandler.Enumerate(_handlers))
                .Concat(OmniSharpReferencesHandler.Enumerate(_handlers))
                .Concat(OmniSharpCodeLensHandler.Enumerate(_handlers))
                .Concat(OmniSharpCodeActionHandler.Enumerate(_handlers))
                .Concat(OmniSharpDocumentFormattingHandler.Enumerate(_handlers))
                .Concat(OmniSharpDocumentFormatRangeHandler.Enumerate(_handlers))
                .Concat(OmniSharpExecuteCommandHandler.Enumerate(_handlers, server.Workspace))
                .Concat(OmniSharpDocumentOnTypeFormatHandler.Enumerate(_handlers)))
=======
            server.Register(s =>
>>>>>>> 80ab3f0f
            {
                s.AddHandler(
                    new OmnisharpOnDidChangeWatchedFilesHandler(
                        _serviceProvider.GetRequiredService<IFileSystemNotifier>()));
            });

            return Task.CompletedTask;
        }

        internal void UnderTest(IServiceProvider serviceProvider, CompositionHost compositionHost)
        {
            _serviceProvider = serviceProvider;
            _compositionHost = compositionHost;
        }

        internal static void RegisterHandlers(ILanguageServer server, CompositionHost compositionHost,
            RequestHandlers handlers)
        {
            // TODO: Make it easier to resolve handlers from MEF (without having to add more attributes to the services if we can help it)
            var workspace = compositionHost.GetExport<OmniSharpWorkspace>();
            compositionHost.GetExport<DiagnosticEventForwarder>().IsEnabled = true;
            server.Register(s =>
            {
                foreach (var handler in OmniSharpTextDocumentSyncHandler.Enumerate(handlers, workspace)
                    .Concat(OmniSharpDefinitionHandler.Enumerate(handlers))
                    .Concat(OmniSharpHoverHandler.Enumerate(handlers))
                    .Concat(OmniSharpCompletionHandler.Enumerate(handlers))
                    .Concat(OmniSharpSignatureHelpHandler.Enumerate(handlers))
                    .Concat(OmniSharpRenameHandler.Enumerate(handlers))
                    .Concat(OmniSharpWorkspaceSymbolsHandler.Enumerate(handlers))
                    .Concat(OmniSharpDocumentSymbolHandler.Enumerate(handlers))
                    .Concat(OmniSharpReferencesHandler.Enumerate(handlers))
                    .Concat(OmniSharpCodeLensHandler.Enumerate(handlers))
                    .Concat(OmniSharpCodeActionHandler.Enumerate(handlers))
                    .Concat(OmniSharpDocumentFormattingHandler.Enumerate(handlers))
                    .Concat(OmniSharpDocumentFormatRangeHandler.Enumerate(handlers))
                    .Concat(OmniSharpExecuteCommandHandler.Enumerate(handlers))
                    .Concat(OmniSharpDocumentOnTypeFormattingHandler.Enumerate(handlers)))
                {
                    s.AddHandlers(handler);
                }
            });
        }

        private static IDictionary<string, Lazy<LanguageProtocolInteropHandler>> InitializeInterop(
            CompositionHost compositionHost)
        {
            var workspace = compositionHost.GetExport<OmniSharpWorkspace>();
            var projectSystems = compositionHost.GetExports<IProjectSystem>();
            var endpointMetadatas = compositionHost.GetExports<Lazy<IRequest, OmniSharpEndpointMetadata>>()
                .Select(x => x.Metadata)
                .ToArray();

            var handlers = compositionHost.GetExports<Lazy<IRequestHandler, OmniSharpRequestHandlerMetadata>>();

            IDictionary<string, Lazy<LanguageProtocolInteropHandler>> endpointHandlers = null;
            var updateBufferEndpointHandler = new Lazy<LanguageProtocolInteropHandler<UpdateBufferRequest, object>>(
                () => (LanguageProtocolInteropHandler<UpdateBufferRequest, object>) endpointHandlers[
                    OmniSharpEndpoints.UpdateBuffer].Value);
            var languagePredicateHandler = new LanguagePredicateHandler(projectSystems);
            var projectSystemPredicateHandler = new StaticLanguagePredicateHandler("Projects");
            var nugetPredicateHandler = new StaticLanguagePredicateHandler("NuGet");
            endpointHandlers = endpointMetadatas.ToDictionary(
                x => x.EndpointName,
                endpoint => new Lazy<LanguageProtocolInteropHandler>(() =>
                {
                    IPredicateHandler handler;

                    // Projects are a special case, this allows us to select the correct "Projects" language for them
                    if (endpoint.EndpointName == OmniSharpEndpoints.ProjectInformation ||
                        endpoint.EndpointName == OmniSharpEndpoints.WorkspaceInformation)
                        handler = projectSystemPredicateHandler;
                    else if (endpoint.EndpointName == OmniSharpEndpoints.PackageSearch ||
                             endpoint.EndpointName == OmniSharpEndpoints.PackageSource ||
                             endpoint.EndpointName == OmniSharpEndpoints.PackageVersion)
                        handler = nugetPredicateHandler;
                    else
                        handler = languagePredicateHandler;

                    // This lets any endpoint, that contains a Request object, invoke update buffer.
                    // The language will be same language as the caller, this means any language service
                    // must implement update buffer.
                    var updateEndpointHandler = updateBufferEndpointHandler;
                    if (endpoint.EndpointName == OmniSharpEndpoints.UpdateBuffer)
                    {
                        // We don't want to call update buffer on update buffer.
                        updateEndpointHandler =
                            new Lazy<LanguageProtocolInteropHandler<UpdateBufferRequest, object>>(() => null);
                    }

                    return LanguageProtocolInteropHandler.Factory(handler, endpoint, handlers, updateEndpointHandler);
                }),
                StringComparer.OrdinalIgnoreCase
            );

            return endpointHandlers;
        }
    }
}<|MERGE_RESOLUTION|>--- conflicted
+++ resolved
@@ -304,28 +304,7 @@
             var handlers = ConfigureCompositionHost(server, _compositionHost);
             RegisterHandlers(server, _compositionHost, handlers);
 
-<<<<<<< HEAD
-            // TODO: Make it easier to resolve handlers from MEF (without having to add more attributes to the services if we can help it)
-            var workspace = _compositionHost.GetExport<OmniSharpWorkspace>();
-            _compositionHost.GetExport<DiagnosticEventForwarder>().IsEnabled = true;
-
-            foreach (var handler in OmniSharpTextDocumentSyncHandler.Enumerate(_handlers, workspace)
-                .Concat(OmniSharpDefinitionHandler.Enumerate(_handlers))
-                .Concat(OmniSharpHoverHandler.Enumerate(_handlers))
-                .Concat(OmniSharpCompletionHandler.Enumerate(_handlers))
-                .Concat(OmniSharpSignatureHelpHandler.Enumerate(_handlers))
-                .Concat(OmniSharpRenameHandler.Enumerate(_handlers))
-                .Concat(OmniSharpDocumentSymbolHandler.Enumerate(_handlers))
-                .Concat(OmniSharpReferencesHandler.Enumerate(_handlers))
-                .Concat(OmniSharpCodeLensHandler.Enumerate(_handlers))
-                .Concat(OmniSharpCodeActionHandler.Enumerate(_handlers))
-                .Concat(OmniSharpDocumentFormattingHandler.Enumerate(_handlers))
-                .Concat(OmniSharpDocumentFormatRangeHandler.Enumerate(_handlers))
-                .Concat(OmniSharpExecuteCommandHandler.Enumerate(_handlers, server.Workspace))
-                .Concat(OmniSharpDocumentOnTypeFormatHandler.Enumerate(_handlers)))
-=======
             server.Register(s =>
->>>>>>> 80ab3f0f
             {
                 s.AddHandler(
                     new OmnisharpOnDidChangeWatchedFilesHandler(
