--- conflicted
+++ resolved
@@ -6,11 +6,7 @@
 using OmniSharp.Extensions.LanguageServer.Protocol.Models;
 using OmniSharp.Extensions.LanguageServer.Protocol.Server;
 using OmniSharp.Models.V2.CodeActions;
-<<<<<<< HEAD
-using Newtonsoft.Json.Linq;
-=======
 using OmniSharp.Extensions.LanguageServer.Protocol.Document;
->>>>>>> 80ab3f0f
 
 namespace OmniSharp.LanguageServerProtocol.Handlers
 {
@@ -58,8 +54,6 @@
 
             foreach (var ca in omnisharpResponse.CodeActions)
             {
-<<<<<<< HEAD
-=======
                 var omnisharpCaRequest = new RunCodeActionRequest
                 {
                     Identifier = ca.Identifier,
@@ -81,7 +75,6 @@
                         Range = Helpers.ToRange((edit.StartColumn, edit.StartLine), (edit.EndColumn, edit.EndLine))
                     }));
 
->>>>>>> 80ab3f0f
                 CodeActionKind kind;
                 if (ca.Identifier.StartsWith("using ")) { kind = CodeActionKind.SourceOrganizeImports; }
                 else if (ca.Identifier.StartsWith("Inline ")) { kind = CodeActionKind.RefactorInline; }
