--- conflicted
+++ resolved
@@ -7,13 +7,9 @@
 using OmniSharp.Extensions.JsonRpc;
 using OmniSharp.Extensions.LanguageServer.Protocol.Models;
 using OmniSharp.Extensions.LanguageServer.Protocol.Server;
-<<<<<<< HEAD
 using OmniSharp.Models;
 using OmniSharp.Models.V2.CodeActions;
 using LSP = OmniSharp.Extensions.LanguageServer.Protocol;
-=======
-using OmniSharp.Extensions.LanguageServer.Protocol.Workspace;
->>>>>>> 80ab3f0f
 
 namespace OmniSharp.LanguageServerProtocol.Handlers
 {
@@ -31,7 +27,6 @@
             }
         }
 
-<<<<<<< HEAD
         private readonly Mef.IRequestHandler<RunCodeActionRequest, RunCodeActionResponse> _runActionHandler;
         private readonly ILanguageServerWorkspace _mediator;
 
@@ -39,15 +34,10 @@
             Mef.IRequestHandler<RunCodeActionRequest, RunCodeActionResponse> runActionHandler,
             ILanguageServerWorkspace mediator,
             DocumentSelector selector)
-            : base (new ExecuteCommandRegistrationOptions() {
+            : base(new ExecuteCommandRegistrationOptions()
+            {
                 Commands = new Container<string>(
                     "omnisharp/executeCodeAction"),
-=======
-        public OmniSharpExecuteCommandHandler()
-            : base(new ExecuteCommandRegistrationOptions()
-            {
-                Commands = new Container<string>(),
->>>>>>> 80ab3f0f
             })
         {
             _runActionHandler = runActionHandler;
