﻿using System.Collections.Generic;

namespace OmniSharp.Models.Diagnostics
{
    public class DiagnosticLocation : QuickFix
    {
        public string LogLevel { get; set; }
        public string Id { get; set; }
<<<<<<< HEAD
        public string[] Tags { get; set; }
=======

        public override bool Equals(object obj)
        {
            var location = obj as DiagnosticLocation;
            return location != null &&
                   base.Equals(obj) &&
                   LogLevel == location.LogLevel &&
                   Id == location.Id;
        }

        public override int GetHashCode()
        {
            var hashCode = -1670479257;
            hashCode = hashCode * -1521134295 + base.GetHashCode();
            hashCode = hashCode * -1521134295 + EqualityComparer<string>.Default.GetHashCode(LogLevel);
            hashCode = hashCode * -1521134295 + EqualityComparer<string>.Default.GetHashCode(Id);
            return hashCode;
        }
>>>>>>> 62b3b52d
    }
}<|MERGE_RESOLUTION|>--- conflicted
+++ resolved
@@ -6,9 +6,7 @@
     {
         public string LogLevel { get; set; }
         public string Id { get; set; }
-<<<<<<< HEAD
         public string[] Tags { get; set; }
-=======
 
         public override bool Equals(object obj)
         {
@@ -27,6 +25,5 @@
             hashCode = hashCode * -1521134295 + EqualityComparer<string>.Default.GetHashCode(Id);
             return hashCode;
         }
->>>>>>> 62b3b52d
     }
 }