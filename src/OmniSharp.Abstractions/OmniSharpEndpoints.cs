namespace OmniSharp
{
    public static class OmniSharpEndpoints
    {
        public const string GotoDefinition = "/gotodefinition";
        public const string FindSymbols = "/findsymbols";
        public const string UpdateBuffer = "/updatebuffer";
        public const string ChangeBuffer = "/changebuffer";
        public const string CodeCheck = "/codecheck";
        public const string FilesChanged = "/filesChanged";
        public const string FormatAfterKeystroke = "/formatAfterKeystroke";
        public const string FormatRange = "/formatRange";
        public const string CodeFormat = "/codeformat";
        public const string Highlight = "/highlight";
        public const string AutoComplete = "/autocomplete";
        public const string FindImplementations = "/findimplementations";
        public const string FindUsages = "/findusages";
        public const string GotoFile = "/gotofile";
        public const string GotoRegion = "/gotoregion";
        public const string NavigateUp = "/navigateup";
        public const string NavigateDown = "/navigatedown";
        public const string TypeLookup = "/typelookup";
        public const string GetCodeAction = "/getcodeactions";
        public const string RunCodeAction = "/runcodeaction";
        public const string Rename = "/rename";
        public const string SignatureHelp = "/signatureHelp";
        public const string MembersTree = "/currentfilemembersastree";
        public const string MembersFlat = "/currentfilemembersasflat";
        public const string TestCommand = "/gettestcontext";
        public const string Metadata = "/metadata";
        public const string PackageSource = "/packagesource";
        public const string PackageSearch = "/packagesearch";
        public const string PackageVersion = "/packageversion";
        public const string WorkspaceInformation = "/projects";
        public const string ProjectInformation = "/project";
        public const string FixUsings = "/fixusings";

        public const string CheckAliveStatus = "/checkalivestatus";
        public const string CheckReadyStatus = "/checkreadystatus";
        public const string StopServer = "/stopserver";

        public const string Open = "/open";
        public const string Close = "/close";
        public const string Diagnostics = "/diagnostics";

        public const string ReAnalyze = "/reanalyze";

        public static class V2
        {
            public const string GetCodeActions = "/v2/getcodeactions";
            public const string RunCodeAction = "/v2/runcodeaction";

            public const string GetTestStartInfo = "/v2/getteststartinfo";
            public const string RunTest = "/v2/runtest";
            public const string RunAllTestsInClass = "/v2/runtestsinclass";
            public const string DebugTestGetStartInfo = "/v2/debugtest/getstartinfo";
            public const string DebugTestLaunch = "/v2/debugtest/launch";
            public const string DebugTestsInContextGetStartInfo = "/v2/debugtestsincontext/getstartinfo";
            public const string DebugTestStop = "/v2/debugtest/stop";
            public const string DebugTestsInClassGetStartInfo = "/v2/debugtestsinclass/getstartinfo";
<<<<<<< HEAD
            public const string DiscoverTests = "/v2/discovertests";
=======
            public const string RunTestsInContext = "/v2/runtestsincontext";
>>>>>>> 70631c7f

            public const string BlockStructure = "/v2/blockstructure";
            public const string CodeStructure = "/v2/codestructure";

            public const string Highlight = "/v2/highlight";
        }
    }
}<|MERGE_RESOLUTION|>--- conflicted
+++ resolved
@@ -58,11 +58,8 @@
             public const string DebugTestsInContextGetStartInfo = "/v2/debugtestsincontext/getstartinfo";
             public const string DebugTestStop = "/v2/debugtest/stop";
             public const string DebugTestsInClassGetStartInfo = "/v2/debugtestsinclass/getstartinfo";
-<<<<<<< HEAD
             public const string DiscoverTests = "/v2/discovertests";
-=======
             public const string RunTestsInContext = "/v2/runtestsincontext";
->>>>>>> 70631c7f
 
             public const string BlockStructure = "/v2/blockstructure";
             public const string CodeStructure = "/v2/codestructure";
