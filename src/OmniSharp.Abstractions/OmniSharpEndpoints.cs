namespace OmniSharp
{
    public static class OmniSharpEndpoints
    {
        public const string GotoDefinition = "/gotodefinition";
        public const string FindSymbols = "/findsymbols";
        public const string UpdateBuffer = "/updatebuffer";
        public const string ChangeBuffer = "/changebuffer";
        public const string CodeCheck = "/codecheck";
        public const string FilesChanged = "/filesChanged";
        public const string FormatAfterKeystroke = "/formatAfterKeystroke";
        public const string FormatRange = "/formatRange";
        public const string CodeFormat = "/codeformat";
        public const string Highlight = "/highlight";
        public const string AutoComplete = "/autocomplete";
        public const string FindImplementations = "/findimplementations";
        public const string FindUsages = "/findusages";
        public const string GotoFile = "/gotofile";
        public const string GotoRegion = "/gotoregion";
        public const string NavigateUp = "/navigateup";
        public const string NavigateDown = "/navigatedown";
        public const string TypeLookup = "/typelookup";
        public const string GetCodeAction = "/getcodeactions";
        public const string RunCodeAction = "/runcodeaction";
        public const string Rename = "/rename";
        public const string SignatureHelp = "/signatureHelp";
        public const string MembersTree = "/currentfilemembersastree";
        public const string MembersFlat = "/currentfilemembersasflat";
        public const string TestCommand = "/gettestcontext";
        public const string Metadata = "/metadata";
        public const string PackageSource = "/packagesource";
        public const string PackageSearch = "/packagesearch";
        public const string PackageVersion = "/packageversion";
        public const string WorkspaceInformation = "/projects";
        public const string ProjectInformation = "/project";
        public const string FixUsings = "/fixusings";

        public const string CheckAliveStatus = "/checkalivestatus";
        public const string CheckReadyStatus = "/checkreadystatus";
        public const string StopServer = "/stopserver";

        public const string Open = "/open";
        public const string Close = "/close";
        public const string Diagnostics = "/diagnostics";

        public static class V2
        {
            public const string GetCodeActions = "/v2/getcodeactions";
            public const string RunCodeAction = "/v2/runcodeaction";

            public const string GetTestStartInfo = "/v2/getteststartinfo";
            public const string RunTest = "/v2/runtest";
            public const string RunAllTestsInClass = "/v2/runtestsinclass";
            public const string DebugTestGetStartInfo = "/v2/debugtest/getstartinfo";
            public const string DebugTestLaunch = "/v2/debugtest/launch";
            public const string DebugTestStop = "/v2/debugtest/stop";
            public const string DebugTestsInClassGetStartInfo = "/v2/debugtestsinclass/getstartinfo";

<<<<<<< HEAD
            public const string BlockStructure = "/v2/blockstructure";
=======
            public const string CodeStructure = "/v2/codestructure";
>>>>>>> 20331462
        }
    }
}<|MERGE_RESOLUTION|>--- conflicted
+++ resolved
@@ -56,11 +56,8 @@
             public const string DebugTestStop = "/v2/debugtest/stop";
             public const string DebugTestsInClassGetStartInfo = "/v2/debugtestsinclass/getstartinfo";
 
-<<<<<<< HEAD
             public const string BlockStructure = "/v2/blockstructure";
-=======
             public const string CodeStructure = "/v2/codestructure";
->>>>>>> 20331462
         }
     }
 }