--- conflicted
+++ resolved
@@ -82,13 +82,9 @@
 
         public abstract Task<RunTestResponse> RunTestAsync(string[] methodNames, string runSettings, string testFrameworkName, string targetFrameworkVersion, CancellationToken cancellationToken);
 
-<<<<<<< HEAD
-        public abstract DiscoverTestsResponse DiscoverTests(string runSettings, string testFrameworkName, string targetFrameworkVersion);
-
-        public abstract GetTestStartInfoResponse GetTestStartInfo(string methodName, string runSettings, string testFrameworkName, string targetFrameworkVersion);
-=======
+        public abstract DiscoverTestsResponse DiscoverTestsAsync(string runSettings, string testFrameworkName, string targetFrameworkVersion, CancellationToken cancellationToken);
+        
         public abstract Task<GetTestStartInfoResponse> GetTestStartInfoAsync(string methodName, string runSettings, string testFrameworkName, string targetFrameworkVersion, CancellationToken cancellationToken);
->>>>>>> 70631c7f
 
         public abstract Task<DebugTestGetStartInfoResponse> DebugGetStartInfoAsync(string methodName, string runSettings, string testFrameworkName, string targetFrameworkVersion, CancellationToken cancellationToken);
 
@@ -102,11 +98,7 @@
             return true;
         }
 
-<<<<<<< HEAD
-        private void Connect(bool noBuild)
-=======
-        internal void Connect()
->>>>>>> 70631c7f
+        internal void Connect(bool noBuild)
         {
             if (_isConnected)
             {
