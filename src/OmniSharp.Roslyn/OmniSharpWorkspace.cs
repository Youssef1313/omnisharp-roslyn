--- conflicted
+++ resolved
@@ -394,7 +394,6 @@
         {
             return Task.WhenAll(_waitForProjectModelReadyHandlers.Select(h => h(filePath)));
         }
-<<<<<<< HEAD
 
         public void SetAnalyzerReferences(ProjectId id, ImmutableArray<AnalyzerFileReference> analyzerReferences)
         {
@@ -415,7 +414,5 @@
                 base.OnAnalyzerReferenceRemoved(id, toRemove);
             }
         }
-=======
->>>>>>> 34557e2f
     }
 }