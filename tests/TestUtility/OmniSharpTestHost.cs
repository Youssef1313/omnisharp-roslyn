﻿using System;
using System.Collections.Generic;
using System.Composition.Hosting;
using System.IO;
using System.Linq;
using System.Reflection;
using Microsoft.CodeAnalysis;
using Microsoft.Extensions.Configuration;
using Microsoft.Extensions.Logging;
using OmniSharp;
using OmniSharp.DotNet;
using OmniSharp.DotNetTest.Models;
using OmniSharp.Eventing;
using OmniSharp.Mef;
using OmniSharp.MSBuild;
using OmniSharp.Options;
using OmniSharp.Roslyn.CSharp.Services;
using OmniSharp.Services;
using OmniSharp.Utilities;
using TestUtility.Logging;
using Xunit.Abstractions;

namespace TestUtility
{
    public class OmniSharpTestHost : DisposableObject
    {
        private static Lazy<Assembly[]> s_lazyAssemblies = new Lazy<Assembly[]>(() => new[]
        {
            typeof(OmniSharpEndpoints).GetTypeInfo().Assembly, // OmniSharp.Abstractions
            typeof(OmniSharp.OmniSharp).GetTypeInfo().Assembly, // OmniSharp.Host
            typeof(DotNetProjectSystem).GetTypeInfo().Assembly, // OmniSharp.DotNet
            typeof(RunTestRequest).GetTypeInfo().Assembly, // OmniSharp.DotNetTest
            typeof(MSBuildProjectSystem).GetTypeInfo().Assembly, // OmniSharp.MSBuild
            typeof(OmniSharpWorkspace).GetTypeInfo().Assembly, // OmniSharp.Roslyn
            typeof(RoslynFeaturesHostServicesProvider).GetTypeInfo().Assembly // OmniSharp.Roslyn.CSharp
        });

        private readonly TestServiceProvider _serviceProvider;
        private readonly CompositionHost _compositionHost;

        private Dictionary<(string name, string language), Lazy<IRequestHandler, OmniSharpRequestHandlerMetadata>> _handlers;

        public ILoggerFactory LoggerFactory { get; }
        public OmniSharpWorkspace Workspace { get; }

        private OmniSharpTestHost(
            TestServiceProvider serviceProvider,
            ILoggerFactory loggerFactory,
            OmniSharpWorkspace workspace,
            CompositionHost compositionHost)
        {
            this._serviceProvider = serviceProvider;
            this._compositionHost = compositionHost;

            this.LoggerFactory = loggerFactory;
            this.Workspace = workspace;
        }

        ~OmniSharpTestHost()
        {
            throw new InvalidOperationException($"{nameof(OmniSharpTestHost)}.{nameof(Dispose)}() not called.");
        }

        protected override void DisposeCore(bool disposing)
        {
            this._serviceProvider.Dispose();
            this._compositionHost.Dispose();

            this.LoggerFactory.Dispose();
            this.Workspace.Dispose();
        }

        private static string GetDotNetCliFolderName(DotNetCliVersion dotNetCliVersion)
        {
            switch (dotNetCliVersion)
            {
                case DotNetCliVersion.Current: return ".dotnet";
                case DotNetCliVersion.Legacy: return ".dotnet-legacy";
                case DotNetCliVersion.Future: throw new InvalidOperationException("Test infrastructure does not support a future .NET Core SDK yet.");
                default: throw new ArgumentException($"Unknown {nameof(dotNetCliVersion)}: {dotNetCliVersion}", nameof(dotNetCliVersion));
            }
        }

        public static OmniSharpTestHost Create(string path = null, ITestOutputHelper testOutput = null, IEnumerable<KeyValuePair<string, string>> configurationData = null, DotNetCliVersion dotNetCliVersion = DotNetCliVersion.Current)
        {
            var dotNetPath = Path.Combine(
                TestAssets.Instance.RootFolder,
                GetDotNetCliFolderName(dotNetCliVersion),
                "dotnet");

            if (!File.Exists(dotNetPath))
            {
                dotNetPath = Path.ChangeExtension(dotNetPath, ".exe");
            }

            if (!File.Exists(dotNetPath))
            {
                throw new InvalidOperationException($"Local .NET CLI path does not exist. Did you run build.(ps1|sh) from the command line?");
            }

            var builder = new ConfigurationBuilder();
            builder.AddInMemoryCollection(configurationData);
            var configuration = builder.Build();

            var environment = new OmniSharpEnvironment(path);
            var loggerFactory = new LoggerFactory().AddXunit(testOutput);
            var sharedTextWriter = new TestSharedTextWriter(testOutput);
            var omnisharpOptions = new OmniSharpOptions();
<<<<<<< HEAD
            var serviceProvider = new TestServiceProvider(environment, loggerFactory, sharedTextWriter, omnisharpOptions);

            var compositionHost = new OmniSharpMefBuilder(serviceProvider, environment, sharedTextWriter, NullEventEmitter.Instance)
                .Build(s_lazyAssemblies.Value);
=======
            ConfigurationBinder.Bind(configuration, omnisharpOptions);

            var compositionHost = Startup.CreateCompositionHost(
                serviceProvider,
                options: omnisharpOptions,
                assemblies: s_lazyAssemblies.Value);
>>>>>>> c208129f

            var workspace = compositionHost.GetExport<OmniSharpWorkspace>();
            var logger = loggerFactory.CreateLogger<OmniSharpTestHost>();

            var dotNetCli = compositionHost.GetExport<DotNetCliService>();
            dotNetCli.SetDotNetPath(dotNetPath);

<<<<<<< HEAD
            new OmniSharpWorkspaceInitializer(serviceProvider, compositionHost, configuration, logger).Initialize();
=======
            var workspaceHelper = new WorkspaceHelper(compositionHost, configuration, omnisharpOptions, loggerFactory);
            workspaceHelper.Initialize(workspace);
>>>>>>> c208129f

            return new OmniSharpTestHost(serviceProvider, loggerFactory, workspace, compositionHost);
        }

        public T GetExport<T>()
        {
            return this._compositionHost.GetExport<T>();
        }

        public THandler GetRequestHandler<THandler>(string name, string languageName = LanguageNames.CSharp) where THandler : IRequestHandler
        {
            if (_handlers == null)
            {
                var exports = this._compositionHost.GetExports<Lazy<IRequestHandler, OmniSharpRequestHandlerMetadata>>();
                _handlers = exports.ToDictionary(
                    keySelector: export => (export.Metadata.EndpointName, export.Metadata.Language),
                    elementSelector: export => export);
            }

            return (THandler)_handlers[(name, languageName)].Value;
        }

        public WorkspaceInformationService GetWorkspaceInformationService()
        {
            return GetRequestHandler<WorkspaceInformationService>(OmniSharpEndpoints.WorkspaceInformation, "Projects");
        }

        public void AddFilesToWorkspace(params TestFile[] testFiles)
        {
            TestHelpers.AddProjectToWorkspace(
                this.Workspace,
                "project.json",
                new[] { "dnx451", "dnxcore50" },
                testFiles.Where(f => f.FileName.EndsWith(".cs", StringComparison.OrdinalIgnoreCase)).ToArray());

            foreach (var csxFile in testFiles.Where(f => f.FileName.EndsWith(".csx", StringComparison.OrdinalIgnoreCase)))
            {
                TestHelpers.AddCsxProjectToWorkspace(Workspace, csxFile);
            }
        }
    }
}<|MERGE_RESOLUTION|>--- conflicted
+++ resolved
@@ -106,19 +106,12 @@
             var loggerFactory = new LoggerFactory().AddXunit(testOutput);
             var sharedTextWriter = new TestSharedTextWriter(testOutput);
             var omnisharpOptions = new OmniSharpOptions();
-<<<<<<< HEAD
-            var serviceProvider = new TestServiceProvider(environment, loggerFactory, sharedTextWriter, omnisharpOptions);
-
-            var compositionHost = new OmniSharpMefBuilder(serviceProvider, environment, sharedTextWriter, NullEventEmitter.Instance)
-                .Build(s_lazyAssemblies.Value);
-=======
             ConfigurationBinder.Bind(configuration, omnisharpOptions);
 
             var compositionHost = Startup.CreateCompositionHost(
                 serviceProvider,
                 options: omnisharpOptions,
                 assemblies: s_lazyAssemblies.Value);
->>>>>>> c208129f
 
             var workspace = compositionHost.GetExport<OmniSharpWorkspace>();
             var logger = loggerFactory.CreateLogger<OmniSharpTestHost>();
@@ -126,12 +119,8 @@
             var dotNetCli = compositionHost.GetExport<DotNetCliService>();
             dotNetCli.SetDotNetPath(dotNetPath);
 
-<<<<<<< HEAD
-            new OmniSharpWorkspaceInitializer(serviceProvider, compositionHost, configuration, logger).Initialize();
-=======
             var workspaceHelper = new WorkspaceHelper(compositionHost, configuration, omnisharpOptions, loggerFactory);
             workspaceHelper.Initialize(workspace);
->>>>>>> c208129f
 
             return new OmniSharpTestHost(serviceProvider, loggerFactory, workspace, compositionHost);
         }
