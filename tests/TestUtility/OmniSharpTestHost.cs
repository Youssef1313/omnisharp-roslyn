﻿using System;
using System.Collections.Generic;
using System.Composition.Hosting;
using System.IO;
using System.Linq;
using System.Reflection;
using Microsoft.CodeAnalysis;
using Microsoft.Extensions.Configuration;
using Microsoft.Extensions.Logging;
using OmniSharp;
using OmniSharp.DotNet;
using OmniSharp.DotNetTest.Models;
using OmniSharp.Eventing;
using OmniSharp.Mef;
using OmniSharp.MSBuild;
using OmniSharp.Roslyn.CSharp.Services;
using OmniSharp.Services;
using OmniSharp.Utilities;
using TestUtility.Logging;
using Xunit.Abstractions;

namespace TestUtility
{
    public class OmniSharpTestHost : DisposableObject
    {
        private const string MSBuildSDKsPath = "MSBuildSDKsPath";

        private static Lazy<Assembly[]> s_lazyAssemblies = new Lazy<Assembly[]>(() => new[]
        {
            typeof(OmniSharpEndpoints).GetTypeInfo().Assembly, // OmniSharp.Abstractions
            typeof(HostHelpers).GetTypeInfo().Assembly, // OmniSharp.Host
            typeof(DotNetProjectSystem).GetTypeInfo().Assembly, // OmniSharp.DotNet
            typeof(RunTestRequest).GetTypeInfo().Assembly, // OmniSharp.DotNetTest
            typeof(MSBuildProjectSystem).GetTypeInfo().Assembly, // OmniSharp.MSBuild
            typeof(OmniSharpWorkspace).GetTypeInfo().Assembly, // OmniSharp.Roslyn
            typeof(RoslynFeaturesHostServicesProvider).GetTypeInfo().Assembly // OmniSharp.Roslyn.CSharp
        });

        private readonly TestServiceProvider _serviceProvider;
        private readonly CompositionHost _compositionHost;
        private readonly string _oldMSBuildSdksPath;

        private Dictionary<(string name, string language), Lazy<IRequestHandler, OmniSharpRequestHandlerMetadata>> _handlers;

        public ILoggerFactory LoggerFactory { get; }
        public OmniSharpWorkspace Workspace { get; }

        private OmniSharpTestHost(
            TestServiceProvider serviceProvider,
            ILoggerFactory loggerFactory,
            OmniSharpWorkspace workspace,
            CompositionHost compositionHost,
            string oldMSBuildSdksPath)
        {
            this._serviceProvider = serviceProvider;
            this._compositionHost = compositionHost;

            this.LoggerFactory = loggerFactory;
            this.Workspace = workspace;

            _oldMSBuildSdksPath = oldMSBuildSdksPath;
        }

        ~OmniSharpTestHost()
        {
            throw new InvalidOperationException($"{nameof(OmniSharpTestHost)}.{nameof(Dispose)}() not called.");
        }

        protected override void DisposeCore(bool disposing)
        {
            Environment.SetEnvironmentVariable(MSBuildSDKsPath, _oldMSBuildSdksPath);

            this._serviceProvider.Dispose();
            this._compositionHost.Dispose();

            this.LoggerFactory.Dispose();
            this.Workspace.Dispose();
        }

        private static string GetDotNetCliFolderName(DotNetCliVersion dotNetCliVersion)
        {
            switch (dotNetCliVersion)
            {
                case DotNetCliVersion.Current: return ".dotnet";
                case DotNetCliVersion.Legacy: return ".dotnet-legacy";
                case DotNetCliVersion.Future: throw new InvalidOperationException("Test infrastructure does not support a future .NET Core SDK yet.");
                default: throw new ArgumentException($"Unknown {nameof(dotNetCliVersion)}: {dotNetCliVersion}", nameof(dotNetCliVersion));
            }
        }

        public static OmniSharpTestHost Create(string path = null, ITestOutputHelper testOutput = null, IEnumerable<KeyValuePair<string, string>> configurationData = null, DotNetCliVersion dotNetCliVersion = DotNetCliVersion.Current)
        {
            var dotNetPath = Path.Combine(
                TestAssets.Instance.RootFolder,
                GetDotNetCliFolderName(dotNetCliVersion),
                "dotnet");

            if (!File.Exists(dotNetPath))
            {
                dotNetPath = Path.ChangeExtension(dotNetPath, ".exe");
            }

            if (!File.Exists(dotNetPath))
            {
                throw new InvalidOperationException($"Local .NET CLI path does not exist. Did you run build.(ps1|sh) from the command line?");
            }

            var builder = new Microsoft.Extensions.Configuration.ConfigurationBuilder();
            builder.AddInMemoryCollection(configurationData);
            var configuration = builder.Build();

            var environment = new OmniSharpEnvironment(path);
            var loggerFactory = new LoggerFactory().AddXunit(testOutput);
            var sharedTextWriter = new TestSharedTextWriter(testOutput);

            var serviceProvider = new TestServiceProvider(environment, loggerFactory, sharedTextWriter, configuration);

<<<<<<< HEAD
            var compositionHost = new CompositionHostBuilder(serviceProvider, environment, NullEventEmitter.Instance)
=======
            if (!MSBuildEnvironment.IsInitialized)
            {
                MSBuildEnvironment.InitializeForTest(loggerFactory.CreateLogger<OmniSharpTestHost>());
            }

            var compositionHost = new CompositionHostBuilder(serviceProvider, environment, sharedTextWriter, NullEventEmitter.Instance)
>>>>>>> 6b905823
                .WithAssemblies(s_lazyAssemblies.Value)
                .Build();

            var workspace = compositionHost.GetExport<OmniSharpWorkspace>();
            var logger = loggerFactory.CreateLogger<OmniSharpTestHost>();

            var dotNetCli = compositionHost.GetExport<DotNetCliService>();
            dotNetCli.SetDotNetPath(dotNetPath);

            var oldMSBuildSdksPath = SetMSBuildSdksPath(dotNetCli);

            WorkspaceInitializer.Initialize(serviceProvider, compositionHost, configuration, logger);

            return new OmniSharpTestHost(serviceProvider, loggerFactory, workspace, compositionHost, oldMSBuildSdksPath);
        }

        private static string SetMSBuildSdksPath(DotNetCliService dotNetCli)
        {
            var oldMSBuildSDKsPath = Environment.GetEnvironmentVariable(MSBuildSDKsPath);

            var info = dotNetCli.GetInfo();
            var msbuildSdksPath = Path.Combine(info.BasePath, "Sdks");

            if (Directory.Exists(msbuildSdksPath))
            {
                Environment.SetEnvironmentVariable(MSBuildSDKsPath, msbuildSdksPath);
            }

            return oldMSBuildSDKsPath;
        }

        public T GetExport<T>()
        {
            return this._compositionHost.GetExport<T>();
        }

        public THandler GetRequestHandler<THandler>(string name, string languageName = LanguageNames.CSharp) where THandler : IRequestHandler
        {
            if (_handlers == null)
            {
                var exports = this._compositionHost.GetExports<Lazy<IRequestHandler, OmniSharpRequestHandlerMetadata>>();
                _handlers = exports.ToDictionary(
                    keySelector: export => (export.Metadata.EndpointName, export.Metadata.Language),
                    elementSelector: export => export);
            }

            return (THandler)_handlers[(name, languageName)].Value;
        }

        public WorkspaceInformationService GetWorkspaceInformationService()
        {
            return GetRequestHandler<WorkspaceInformationService>(OmniSharpEndpoints.WorkspaceInformation, "Projects");
        }

        public void AddFilesToWorkspace(params TestFile[] testFiles)
        {
            TestHelpers.AddProjectToWorkspace(
                this.Workspace,
                "project.json",
                new[] { "dnx451", "dnxcore50" },
                testFiles.Where(f => f.FileName.EndsWith(".cs", StringComparison.OrdinalIgnoreCase)).ToArray());

            foreach (var csxFile in testFiles.Where(f => f.FileName.EndsWith(".csx", StringComparison.OrdinalIgnoreCase)))
            {
                TestHelpers.AddCsxProjectToWorkspace(Workspace, csxFile);
            }
        }
    }
}<|MERGE_RESOLUTION|>--- conflicted
+++ resolved
@@ -115,16 +115,12 @@
 
             var serviceProvider = new TestServiceProvider(environment, loggerFactory, sharedTextWriter, configuration);
 
-<<<<<<< HEAD
-            var compositionHost = new CompositionHostBuilder(serviceProvider, environment, NullEventEmitter.Instance)
-=======
             if (!MSBuildEnvironment.IsInitialized)
             {
                 MSBuildEnvironment.InitializeForTest(loggerFactory.CreateLogger<OmniSharpTestHost>());
             }
 
-            var compositionHost = new CompositionHostBuilder(serviceProvider, environment, sharedTextWriter, NullEventEmitter.Instance)
->>>>>>> 6b905823
+            var compositionHost = new CompositionHostBuilder(serviceProvider, environment, NullEventEmitter.Instance)
                 .WithAssemblies(s_lazyAssemblies.Value)
                 .Build();
 
