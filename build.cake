--- conflicted
+++ resolved
@@ -441,11 +441,10 @@
     FileHelper.Delete(CombinePaths(outputFolder, "System.Threading.Thread.dll"));
 }
 
-string PublishMonoBuild(BuildEnvironment env, BuildPlan plan, string configuration, bool archive)
+string PublishMonoBuild(string project, BuildEnvironment env, BuildPlan plan, string configuration, bool archive)
 {
     Information("Publishing Mono build...");
 
-    var project = plan.MainProject;
     var outputFolder = CombinePaths(env.Folders.ArtifactsPublish, project, "mono");
 
     var buildFolder = CombinePaths(env.Folders.Source, project, "bin", configuration, "net46");
@@ -460,11 +459,10 @@
     return outputFolder;
 }
 
-string PublishMonoBuildForPlatform(MonoRuntime monoRuntime, BuildEnvironment env, BuildPlan plan, bool archive)
+string PublishMonoBuildForPlatform(string project, MonoRuntime monoRuntime, BuildEnvironment env, BuildPlan plan, bool archive)
 {
     Information("Publishing platform-specific Mono build: {0}", monoRuntime.PlatformName);
 
-    var project = plan.MainProject;
     var outputFolder = CombinePaths(env.Folders.ArtifactsPublish, project, monoRuntime.PlatformName);
 
     DirectoryHelper.Copy(monoRuntime.InstallFolder, outputFolder);
@@ -492,109 +490,24 @@
     .WithCriteria(() => !Platform.Current.IsWindows)
     .Does(() =>
 {
-<<<<<<< HEAD
     foreach (var project in buildPlan.HostProjects)
     {
-        var projectName = project + ".csproj";
-        var projectFileName = CombinePaths(env.Folders.Source, project, projectName);
-
-        var completed = new HashSet<string>();
-
-        foreach (var runtime in buildPlan.TargetRids)
-        {
-            if (completed.Contains(runtime))
+        var outputFolder = PublishMonoBuild(project, env, buildPlan, configuration, requireArchive);
+
+        CreateRunScript(project, outputFolder, env.Folders.ArtifactsScripts);
+
+        if (publishAll)
+        {
+            foreach (var monoRuntime in env.MonoRuntimes)
             {
-                continue;
+                PublishMonoBuildForPlatform(project, monoRuntime, env, buildPlan, requireArchive);
             }
-
-            var rid = runtime.Equals("default")
-                ? buildPlan.GetDefaultRid()
-                : runtime;
-
-            // Restore the OmniSharp.csproj with this runtime.
-            PrintBlankLine();
-            var runtimeText = runtime;
-            if (runtimeText.Equals("default"))
-            {
-                runtimeText += " (" + rid + ")";
-            }
-
-            Information($"Restoring packages in {projectName} for {runtimeText}...");
-
-            RunTool(env.DotNetCommand, $"restore \"{projectFileName}\" --runtime {rid}", env.WorkingDirectory)
-                .ExceptionOnError($"Failed to restore {projectName} for {rid}.");
-
-            foreach (var framework in buildPlan.Frameworks)
-            {
-                var outputFolder = CombinePaths(env.Folders.ArtifactsPublish, project, runtime, framework);
-
-                var command = IsNetFrameworkOnUnix(framework)
-                    ? env.ShellCommand
-                    : env.DotNetCommand;
-
-                var args = GetPublishArguments(projectFileName, rid, framework, configuration, outputFolder);
-
-                args = IsNetFrameworkOnUnix(framework)
-                    ? $"{env.ShellArgument} msbuild {args}"
-                    : args;
-
-                Information("Publishing {0} for {1}/{2}...", projectName, framework, rid);
-
-                RunTool(command, args, env.WorkingDirectory)
-                    .ExceptionOnError($"Failed to publish {project} for {framework}/{rid}");
-
-                // Copy MSBuild and SDKs to output
-                DirectoryHelper.Copy($"{env.Folders.MSBuildBase}-{framework}", CombinePaths(outputFolder, "msbuild"));
-
-                // For OSX/Linux net46 builds, copy the MSBuild libraries built for Mono.
-                // In addition, delete System.Runtime.InteropServices.RuntimeInformation, which is Windows-specific.
-                if (!Platform.Current.IsWindows && framework == "net46")
-                {
-                    DirectoryHelper.Copy($"{env.Folders.MonoMSBuildLib}", outputFolder);
-
-                    FileHelper.Delete(CombinePaths(outputFolder, "System.Runtime.InteropServices.RuntimeInformation.dll"));
-                }
-
-                if (requireArchive)
-                {
-                    Package(runtime, framework, outputFolder, env.Folders.ArtifactsPackage, project.ToLower());
-                }
-            }
-
-            completed.Add(runtime);
-        }
-
-        CreateRunScript(CombinePaths(env.Folders.ArtifactsPublish, project, "default"), env.Folders.ArtifactsScripts, project);
-    }
-});
-
-/// <summary>
-///  Alias for OnlyPublish.
-///  Targets all RIDs as specified in build.json.
-/// </summary>
-Task("AllPublish")
-    .IsDependentOn("Restore")
-    .IsDependentOn("OnlyPublish")
-    .Does(() =>
-{
-});
-=======
-    var outputFolder = PublishMonoBuild(env, buildPlan, configuration, requireArchive);
-
-    CreateRunScript(outputFolder, env.Folders.ArtifactsScripts);
-
-    if (publishAll)
-    {
-        foreach (var monoRuntime in env.MonoRuntimes)
-        {
-            PublishMonoBuildForPlatform(monoRuntime, env, buildPlan, requireArchive);
-        }
-    }
-});
-
-string PublishWindowsBuild(BuildEnvironment env, BuildPlan plan, string configuration, string rid, bool archive)
-{
-    var project = plan.MainProject;
+        }
+    }
+});
+
+string PublishWindowsBuild(string project, BuildEnvironment env, BuildPlan plan, string configuration, string rid, bool archive)
+{
     var projectName = project + ".csproj";
     var projectFileName = CombinePaths(env.Folders.Source, project, projectName);
 
@@ -622,34 +535,36 @@
 
     return outputFolder;
 }
->>>>>>> 78ccc8b4
 
 Task("PublishWindowsBuilds")
     .IsDependentOn("Setup")
     .WithCriteria(() => Platform.Current.IsWindows)
     .Does(() =>
 {
-    string outputFolder;
-
-    if (publishAll)
-    {
-        var outputFolder32 = PublishWindowsBuild(env, buildPlan, configuration, "win7-x86", requireArchive);
-        var outputFolder64 = PublishWindowsBuild(env, buildPlan, configuration, "win7-x64", requireArchive);
-
-        outputFolder = Platform.Current.Is32Bit
-            ? outputFolder32
-            : outputFolder64;
-    }
-    else if (Platform.Current.Is32Bit)
-    {
-        outputFolder = PublishWindowsBuild(env, buildPlan, configuration, "win7-x86", requireArchive);
-    }
-    else
-    {
-        outputFolder = PublishWindowsBuild(env, buildPlan, configuration, "win7-x64", requireArchive);
-    }
-
-    CreateRunScript(outputFolder, env.Folders.ArtifactsScripts);
+    foreach (var project in buildPlan.HostProjects)
+    {
+        string outputFolder;
+
+        if (publishAll)
+        {
+            var outputFolder32 = PublishWindowsBuild(project, env, buildPlan, configuration, "win7-x86", requireArchive);
+            var outputFolder64 = PublishWindowsBuild(project, env, buildPlan, configuration, "win7-x64", requireArchive);
+
+            outputFolder = Platform.Current.Is32Bit
+                ? outputFolder32
+                : outputFolder64;
+        }
+        else if (Platform.Current.Is32Bit)
+        {
+            outputFolder = PublishWindowsBuild(project, env, buildPlan, configuration, "win7-x86", requireArchive);
+        }
+        else
+        {
+            outputFolder = PublishWindowsBuild(project, env, buildPlan, configuration, "win7-x64", requireArchive);
+        }
+
+        CreateRunScript(project, outputFolder, env.Folders.ArtifactsScripts);
+    }
 });
 
 Task("Publish")
@@ -662,7 +577,6 @@
 Task("ExecuteRunScript")
     .Does(() =>
 {
-<<<<<<< HEAD
     foreach (var project in buildPlan.HostProjects)
     {
         var projectFolder = CombinePaths(env.Folders.Source, project);
@@ -678,18 +592,6 @@
                 throw new Exception($"Failed to run {script}");
             }
         }
-=======
-    var project = buildPlan.MainProject;
-    var projectFolder = CombinePaths(env.Folders.Source, project);
-    var scriptPath = CombinePaths(env.Folders.ArtifactsScripts, "OmniSharp");
-    var didNotExitWithError = Run(env.ShellCommand, $"{env.ShellArgument} \"{scriptPath}\" -s \"{projectFolder}\" --stdio",
-                                new RunOptions(timeOut: 30000))
-                            .DidTimeOut;
-                            
-    if (!didNotExitWithError)
-    {
-        throw new Exception("Failed to run OmniSharp script");
->>>>>>> 78ccc8b4
     }
 });
 
@@ -718,46 +620,29 @@
     .IsDependentOn("CleanupInstall")
     .Does(() =>
 {
-<<<<<<< HEAD
     foreach (var project in buildPlan.HostProjects)
     {
-        foreach (var framework in buildPlan.Frameworks)
-        {
-            var outputFolder = System.IO.Path.GetFullPath(CombinePaths(env.Folders.ArtifactsPublish, project, "default", framework));
-            var targetFolder = System.IO.Path.GetFullPath(CombinePaths(installFolder, framework));
-            // Copy all the folders
-            foreach (var directory in System.IO.Directory.GetDirectories(outputFolder, "*", SearchOption.AllDirectories))
-                System.IO.Directory.CreateDirectory(CombinePaths(targetFolder, directory.Substring(outputFolder.Length + 1)));
-            //Copy all the files
-            foreach (string file in System.IO.Directory.GetFiles(outputFolder, "*", SearchOption.AllDirectories))
-                System.IO.File.Copy(file, CombinePaths(targetFolder, file.Substring(outputFolder.Length + 1)), true);
-        }
-        CreateRunScript(installFolder, env.Folders.ArtifactsScripts, project);
-    }
-=======
-    var project = buildPlan.MainProject;
-
-    string platform;
-    if (Platform.Current.IsWindows)
-    {
-        platform = Platform.Current.Is32Bit
-            ? "win7-x86"
-            : "win7-x64";
-    }
-    else
-    {
-        platform = "mono";
-    }
-
-    var outputFolder = PathHelper.GetFullPath(CombinePaths(env.Folders.ArtifactsPublish, project, platform));
-    var targetFolder = PathHelper.GetFullPath(CombinePaths(installFolder));
-
-    DirectoryHelper.Copy(outputFolder, targetFolder);
-
-    CreateRunScript(installFolder, env.Folders.ArtifactsScripts);
-
-    Information($"OmniSharp is installed locally at {installFolder}");
->>>>>>> 78ccc8b4
+        string platform;
+        if (Platform.Current.IsWindows)
+        {
+            platform = Platform.Current.Is32Bit
+                ? "win7-x86"
+                : "win7-x64";
+        }
+        else
+        {
+            platform = "mono";
+        }
+
+        var outputFolder = PathHelper.GetFullPath(CombinePaths(env.Folders.ArtifactsPublish, project, platform));
+        var targetFolder = PathHelper.GetFullPath(CombinePaths(installFolder));
+
+        DirectoryHelper.Copy(outputFolder, targetFolder);
+
+        CreateRunScript(project, installFolder, env.Folders.ArtifactsScripts);
+
+        Information($"OmniSharp is installed locally at {installFolder}");
+    }
 });
 
 /// <summary>
