--- conflicted
+++ resolved
@@ -46,7 +46,6 @@
     DirectoryHelper.Create(env.Folders.ArtifactsScripts);
 });
 
-<<<<<<< HEAD
 Task("GitVersion")
     .WithCriteria(!BuildSystem.IsLocalBuild)
     .WithCriteria(!AzurePipelines.IsRunningOnAzurePipelines)
@@ -56,8 +55,6 @@
         });
     });
 
-=======
->>>>>>> ec095f89
 /// <summary>
 ///  Pre-build setup tasks.
 /// </summary>
