#load "scripts/common.cake"
#load "scripts/runhelpers.cake"
#load "scripts/archiving.cake"
#load "scripts/artifacts.cake"
#load "scripts/msbuild.cake"
#load "scripts/platform.cake"
#load "scripts/validation.cake"

using System.ComponentModel;
using System.Net;

// Arguments
var target = Argument("target", "Default");
var configuration = Argument("configuration", "Release");
var testConfiguration = Argument("test-configuration", "Debug");
var installFolder = Argument("install-path",
    CombinePaths(Environment.GetEnvironmentVariable(Platform.Current.IsWindows ? "USERPROFILE" : "HOME"), ".omnisharp", "local"));
var requireArchive = HasArgument("archive");
var useGlobalDotNetSdk = HasArgument("use-global-dotnet-sdk");

<<<<<<< HEAD
var env = new BuildEnvironment(IsRunningOnWindows(), useGlobalDotNetSdk);

/// <summary>
///  Class representing build.json
/// </summary>
public class BuildPlan
{
    public string DotNetInstallScriptURL { get; set; }
    public string DotNetChannel { get; set; }
    public string DotNetVersion { get; set; }
    public string LegacyDotNetVersion { get; set; }
    public string DownloadURL { get; set; }
    public string MSBuildRuntimeForMono { get; set; }
    public string MSBuildLibForMono { get; set; }
    public string[] Frameworks { get; set; }
    public string[] HostProjects { get; set; }
    public string[] TestProjects { get; set; }
    public string[] TestAssets { get; set; }
    public string[] LegacyTestAssets { get; set; }

    private string currentRid;
    private string[] targetRids;

    public void SetCurrentRid(string currentRid)
    {
        this.currentRid = currentRid;
    }

    public string CurrentRid => currentRid;
    public string[] TargetRids => targetRids;

    public void SetTargetRids(params string[] targetRids)
    {
        this.targetRids = targetRids;
    }

    public string GetDefaultRid()
    {
        if (currentRid.StartsWith("win"))
        {
            return currentRid.EndsWith("-x86")
                ? "win7-x86"
                : "win7-x64";
        }

        return currentRid;
    }

    public static BuildPlan Load(BuildEnvironment env)
    {
        var buildJsonPath = PathHelper.Combine(env.WorkingDirectory, "build.json");
        return JsonConvert.DeserializeObject<BuildPlan>(
            System.IO.File.ReadAllText(buildJsonPath));
    }
}
=======
Log.Context = Context;
>>>>>>> c208129f

var env = new BuildEnvironment(useGlobalDotNetSdk);
var buildPlan = BuildPlan.Load(env);

Information("Current platform: {0}", Platform.Current);

/// <summary>
///  Clean artifacts.
/// </summary>
Task("Cleanup")
    .Does(() =>
{
    if (DirectoryHelper.Exists(env.Folders.Artifacts))
    {
        DirectoryHelper.Delete(env.Folders.Artifacts, recursive: true);
    }

    DirectoryHelper.Create(env.Folders.Artifacts);
    DirectoryHelper.Create(env.Folders.ArtifactsLogs);
    DirectoryHelper.Create(env.Folders.ArtifactsPackage);
    DirectoryHelper.Create(env.Folders.ArtifactsScripts);
});

/// <summary>
///  Pre-build setup tasks.
/// </summary>
Task("Setup")
    .IsDependentOn("BuildEnvironment")
    .IsDependentOn("PopulateRuntimes")
    .IsDependentOn("SetupMSBuild");

/// <summary>
/// Acquire additional NuGet packages included with OmniSharp (such as MSBuild).
/// </summary>
Task("SetupMSBuild")
    .IsDependentOn("BuildEnvironment")
    .Does(() =>
{
    SetupMSBuild(env, buildPlan);
});

/// <summary>
///  Populate the RIDs for the specific environment.
///  Use default RID (+ win7-x86 on Windows) for now.
/// </summary>
Task("PopulateRuntimes")
    .IsDependentOn("BuildEnvironment")
    .Does(() =>
{
    if (Platform.Current.IsWindows && string.Equals(Environment.GetEnvironmentVariable("APPVEYOR"), "True"))
    {
        buildPlan.SetTargetRids(
            "default", // To allow testing the published artifact
            "win7-x86",
            "win7-x64");
    }
    else if (string.Equals(Environment.GetEnvironmentVariable("TRAVIS_OS_NAME"), "linux"))
    {
        buildPlan.SetTargetRids(
            "default", // To allow testing the published artifact
            "ubuntu.14.04-x64",
            "ubuntu.16.04-x64",
            "ubuntu.16.10-x64",
            "centos.7-x64",
            "rhel.7.2-x64",
            "debian.8-x64",
            "fedora.23-x64",
            "fedora.24-x64",
            "opensuse.13.2-x64",
            "opensuse.42.1-x64");
    }
    else
    {
        // In this case, the build is not happening in CI, so just use the default RID.
        buildPlan.SetTargetRids("default");
    }
});

void ParseDotNetInfoValues(IEnumerable<string> lines, out string version, out string rid, out string basePath)
{
    version = null;
    rid = null;
    basePath = null;

    foreach (var line in lines)
    {
        var colonIndex = line.IndexOf(':');
        if (colonIndex >= 0)
        {
            var name = line.Substring(0, colonIndex).Trim();
            var value = line.Substring(colonIndex + 1).Trim();

            if (string.IsNullOrWhiteSpace(version) && name.Equals("Version", StringComparison.OrdinalIgnoreCase))
            {
                version = value;
            }
            else if (string.IsNullOrWhiteSpace(rid) && name.Equals("RID", StringComparison.OrdinalIgnoreCase))
            {
                rid = value;
            }
            else if (string.IsNullOrWhiteSpace(basePath) && name.Equals("Base Path", StringComparison.OrdinalIgnoreCase))
            {
                basePath = value;
            }
        }
    }

    if (string.IsNullOrWhiteSpace(version))
    {
        throw new Exception("Could not locate Version in 'dotnet --info' output.");
    }

    if (string.IsNullOrWhiteSpace(rid))
    {
        throw new Exception("Could not locate RID in 'dotnet --info' output.");
    }

    if (string.IsNullOrWhiteSpace(basePath))
    {
        throw new Exception("Could not locate Base Path in 'dotnet --info' output.");
    }
}

void InstallDotNetSdk(BuildEnvironment env, BuildPlan plan, string version, string installFolder)
{
    if (!DirectoryExists(installFolder))
    {
        CreateDirectory(installFolder);
    }

    var scriptFileName = $"dotnet-install.{env.ShellScriptFileExtension}";
    var scriptFilePath = CombinePaths(installFolder, scriptFileName);
    var url = $"{plan.DotNetInstallScriptURL}/{scriptFileName}";

    using (var client = new WebClient())
    {
        client.DownloadFile(url, scriptFilePath);
    }

    if (!Platform.Current.IsWindows)
    {
        Run("chmod", $"+x '{scriptFilePath}'");
    }

    var argList = new List<string>();

    argList.Add("-Channel");
    argList.Add(plan.DotNetChannel);

    if (!string.IsNullOrEmpty(version))
    {
        argList.Add("-Version");
        argList.Add(version);
    }

    argList.Add("-InstallDir");
    argList.Add(installFolder);

    Run(env.ShellCommand, $"{env.ShellArgument} {scriptFilePath} {string.Join(" ", argList)}").ExceptionOnError($"Failed to Install .NET Core SDK {version}");
}

Task("InstallDotNetCoreSdk")
    .Does(() =>
{
    if (!useGlobalDotNetSdk)
    {
        InstallDotNetSdk(env, buildPlan,
            version: buildPlan.DotNetVersion,
            installFolder: env.Folders.DotNetSdk);
    }

    // Install legacy .NET Core SDK (used to 'dotnet restore' project.json test projects)
    InstallDotNetSdk(env, buildPlan,
        version: buildPlan.LegacyDotNetVersion,
        installFolder: env.Folders.LegacyDotNetSdk);

    string DOTNET_CLI_UI_LANGUAGE = "DOTNET_CLI_UI_LANGUAGE";
    var originalUILanguageValue = Environment.GetEnvironmentVariable(DOTNET_CLI_UI_LANGUAGE);
    Environment.SetEnvironmentVariable(DOTNET_CLI_UI_LANGUAGE, "en-US");

    // Capture 'dotnet --info' output and parse out RID.
    var lines = new List<string>();

    try
    {
        Run(env.DotNetCommand, "--info", new RunOptions(output: lines));
    }
    catch (Win32Exception)
    {
        throw new Exception("Failed to run 'dotnet --info'");
    }
    finally
    {
        Environment.SetEnvironmentVariable(DOTNET_CLI_UI_LANGUAGE, originalUILanguageValue);
    }

    string version, rid, basePath;
    ParseDotNetInfoValues(lines, out version, out rid, out basePath);

    if (rid == "osx.10.12-x64")
    {
        rid = "osx.10.11-x64";
        Environment.SetEnvironmentVariable("DOTNET_RUNTIME_ID", rid);
    }

    buildPlan.SetCurrentRid(rid);

    Information("Using .NET CLI");
    Information("  Version: {0}", version);
    Information("  RID: {0}", rid);
    Information("  Base Path: {0}", basePath);
});

Task("ValidateEnvironment")
    .Does(() =>
{
    if (!Platform.Current.IsWindows)
    {
        ValidateMonoVersion(buildPlan);
    }
});

/// <summary>
///  Install/update build environment.
/// </summary>
Task("BuildEnvironment")
    .IsDependentOn("ValidateEnvironment")
    .IsDependentOn("InstallDotNetCoreSdk")
    .Does(() =>
{
});

/// <summary>
///  Restore required NuGet packages.
/// </summary>
Task("Restore")
    .IsDependentOn("Setup")
    .Does(() =>
{
    // Restore the projects in OmniSharp.sln
    Information("Restoring packages in OmniSharp.sln...");

    RunTool(env.DotNetCommand, "restore OmniSharp.sln", env.WorkingDirectory)
        .ExceptionOnError("Failed to restore projects in OmniSharp.sln.");
});

/// <summary>
///  Prepare test assets.
/// </summary>
Task("PrepareTestAssets")
    .IsDependentOn("Setup")
    .Does(() =>
{
    // Restore and build test assets
    foreach (var project in buildPlan.TestAssets)
    {
        Information("Restoring and building: {0}...", project);

        var folder = CombinePaths(env.Folders.TestAssets, "test-projects", project);

        RunTool(env.DotNetCommand, "restore", folder)
            .ExceptionOnError($"Failed to restore '{folder}'.");

        RunTool(env.DotNetCommand, "build", folder)
            .ExceptionOnError($"Failed to restore '{folder}'.");
    }

    // Restore and build legacy test assets with legacy .NET Core SDK
    foreach (var project in buildPlan.LegacyTestAssets)
    {
        Information("Restoring and building project.json: {0}...", project);

        var folder = CombinePaths(env.Folders.TestAssets, "test-projects", project);

        RunTool(env.LegacyDotNetCommand, "restore", folder)
            .ExceptionOnError($"Failed to restore '{folder}'.");

        RunTool(env.LegacyDotNetCommand, $"build", folder)
            .ExceptionOnError($"Failed to restore '{folder}'.");
    }
});

void BuildProject(BuildEnvironment env, string projectName, string projectFilePath, string configuration)
{
    var command = Platform.Current.IsWindows
        ? env.DotNetCommand
        : env.ShellCommand;

    var arguments = Platform.Current.IsWindows
        ? $"build \"{projectFilePath}\" --configuration {configuration} /v:d"
        : $"{env.ShellArgument} msbuild \"{projectFilePath}\" /p:Configuration={configuration} /v:d";

    var logFileName = CombinePaths(env.Folders.ArtifactsLogs, $"{projectName}-build.log");

    Information("Building {0}...", projectName);

    RunTool(command, arguments, env.WorkingDirectory, logFileName)
        .ExceptionOnError($"Building {projectName} failed.");
}

Task("BuildMain")
    .IsDependentOn("Setup")
    .IsDependentOn("Restore")
    .Does(() =>
{
    foreach (var project in buildPlan.HostProjects)
    {
        var projectName = project + ".csproj";
        var projectFilePath = CombinePaths(env.Folders.Source, project, projectName);

        BuildProject(env, projectName, projectFilePath, configuration);
    }
});

/// <summary>
///  Build Test projects.
/// </summary>
Task("BuildTest")
    .IsDependentOn("Setup")
    .IsDependentOn("Restore")
    .IsDependentOn("BuildMain")
    .Does(() =>
{
    foreach (var testProject in buildPlan.TestProjects)
    {
        var testProjectName = testProject + ".csproj";
        var testProjectFilePath = CombinePaths(env.Folders.Tests, testProject, testProjectName);

        BuildProject(env, testProjectName, testProjectFilePath, testConfiguration);
    }
});

/// <summary>
///  Run all tests for .NET Desktop and .NET Core
/// </summary>
Task("TestAll")
    .IsDependentOn("Test")
    .IsDependentOn("TestCore")
    .Does(() =>{});

/// <summary>
///  Run tests for .NET Core (using .NET CLI).
/// </summary>
Task("TestCore")
    .IsDependentOn("Setup")
    .IsDependentOn("BuildTest")
    .IsDependentOn("PrepareTestAssets")
    .Does(() =>
{
    foreach (var testProject in buildPlan.TestProjects)
    {
        var logFile = $"{testProject}-core-result.xml";
        var testProjectName = testProject + ".csproj";
        var testProjectFileName = CombinePaths(env.Folders.Tests, testProject, testProjectName);

        Run(env.DotNetCommand, $"test {testProjectFileName} --framework netcoreapp1.1 --logger \"trx;LogFileName={logFile}\" --no-build -- RunConfiguration.ResultsDirectory=\"{env.Folders.ArtifactsLogs}\"")
            .ExceptionOnError($"Test {testProject} failed for .NET Core.");
    }
});

/// <summary>
///  Run tests for other frameworks (using XUnit2).
/// </summary>
Task("Test")
    .IsDependentOn("Setup")
    .IsDependentOn("BuildTest")
    .IsDependentOn("PrepareTestAssets")
    .Does(() =>
{
    foreach (var testProject in buildPlan.TestProjects)
    {
        PrintBlankLine();

        var instanceFolder = CombinePaths(env.Folders.Tests, testProject, "bin", testConfiguration, "net46");

        // Copy xunit executable to test folder to solve path errors
        var xunitToolsFolder = CombinePaths(env.Folders.Tools, "xunit.runner.console", "tools", "net452");
        var xunitInstancePath = CombinePaths(instanceFolder, "xunit.console.exe");
        FileHelper.Copy(CombinePaths(xunitToolsFolder, "xunit.console.exe"), xunitInstancePath, overwrite: true);
        FileHelper.Copy(CombinePaths(xunitToolsFolder, "xunit.runner.utility.net452.dll"), CombinePaths(instanceFolder, "xunit.runner.utility.net452.dll"), overwrite: true);
        var targetPath = CombinePaths(instanceFolder, $"{testProject}.dll");
        var logFile = CombinePaths(env.Folders.ArtifactsLogs, $"{testProject}-desktop-result.xml");
        var arguments = $"\"{targetPath}\" -parallel none -noshadow -xml \"{logFile}\" -notrait category=failing";

        if (Platform.Current.IsWindows)
        {
            Run(xunitInstancePath, arguments, instanceFolder)
                .ExceptionOnError($"Test {testProject} failed for net46");
        }
        else
        {
            // Copy the Mono-built Microsoft.Build.* binaries to the test folder.
            DirectoryHelper.Copy($"{env.Folders.MonoMSBuildLib}", instanceFolder);

            Run("mono", $"--assembly-loader=strict \"{xunitInstancePath}\" {arguments}", instanceFolder)
                .ExceptionOnError($"Test {testProject} failed for net46");
        }
    }
});

bool IsNetFrameworkOnUnix(string framework)
{
    return !Platform.Current.IsWindows
        && !framework.StartsWith("netcore")
        && !framework.StartsWith("netstandard");
}

string GetPublishArguments(string projectFileName, string rid, string framework, string configuration, string outputFolder)
{
    var argList = new List<string>();

    if (IsNetFrameworkOnUnix(framework))
    {
        argList.Add($"\"{projectFileName}\"");
        argList.Add("/t:Publish");
        argList.Add($"/p:RuntimeIdentifier={rid}");
        argList.Add($"/p:TargetFramework={framework}");
        argList.Add($"/p:Configuration={configuration}");
        argList.Add($"/p:PublishDir={outputFolder}");
    }
    else
    {
        argList.Add("publish");
        argList.Add($"\"{projectFileName}\"");
        argList.Add($"--runtime {rid}");
        argList.Add($"--framework {framework}");
        argList.Add($"--configuration {configuration}");
        argList.Add($"--output \"{outputFolder}\"");
    }

    return string.Join(" ", argList);
}

/// <summary>
///  Build, publish and package artifacts.
///  Targets all RIDs specified in build.json unless restricted by RestrictToLocalRuntime.
///  No dependencies on other tasks to support quick builds.
/// </summary>
Task("OnlyPublish")
    .IsDependentOn("Setup")
    .Does(() =>
{
    foreach (var project in buildPlan.HostProjects)
    {
        var projectName = project + ".csproj";
        var projectFileName = CombinePaths(env.Folders.Source, project, projectName);

        var completed = new HashSet<string>();

        foreach (var runtime in buildPlan.TargetRids)
        {
            if (completed.Contains(runtime))
            {
                continue;
            }

            var rid = runtime.Equals("default")
                ? buildPlan.GetDefaultRid()
                : runtime;

            // Restore the OmniSharp.csproj with this runtime.
            PrintBlankLine();
            var runtimeText = runtime;
            if (runtimeText.Equals("default"))
            {
                runtimeText += " (" + rid + ")";
            }

            Information($"Restoring packages in {projectName} for {runtimeText}...");

            RunTool(env.DotNetCommand, $"restore \"{projectFileName}\" --runtime {rid}", env.WorkingDirectory)
                .ExceptionOnError($"Failed to restore {projectName} for {rid}.");

            foreach (var framework in buildPlan.Frameworks)
            {
                var outputFolder = CombinePaths(env.Folders.ArtifactsPublish, project, runtime, framework);

                var command = IsNetFrameworkOnUnix(framework)
                    ? env.ShellCommand
                    : env.DotNetCommand;

                var args = GetPublishArguments(projectFileName, rid, framework, configuration, outputFolder);

<<<<<<< HEAD
                args = IsNetFrameworkOnUnix(framework)
                    ? $"{env.ShellArgument} msbuild.{env.ShellScriptFileExtension} {args}"
                    : args;

                Information($"Publishing {projectName} for {framework}/{rid}...");
=======
            args = IsNetFrameworkOnUnix(framework)
                ? $"{env.ShellArgument} msbuild {args}"
                : args;

            Information("Publishing {0} for {1}/{2}...", projectName, framework, rid);
>>>>>>> c208129f

                RunTool(command, args, env.WorkingDirectory)
                    .ExceptionOnError($"Failed to publish {project} for {framework}/{rid}");

<<<<<<< HEAD
                // Copy MSBuild and SDKs to output
                CopyDirectory($"{msbuildBaseFolder}-{framework}", CombinePaths(outputFolder, "msbuild"));

                // For OSX/Linux net46 builds, copy the MSBuild libraries built for Mono.
                if (!IsRunningOnWindows() && framework == "net46")
                {
                    CopyDirectory($"{msbuildLibForMonoInstallFolder}", outputFolder);
                }
=======
            // Copy MSBuild and SDKs to output
            DirectoryHelper.Copy($"{env.Folders.MSBuildBase}-{framework}", CombinePaths(outputFolder, "msbuild"));

            // For OSX/Linux net46 builds, copy the MSBuild libraries built for Mono.
            // In addition, delete System.Runtime.InteropServices.RuntimeInformation, which is Windows-specific.
            if (!Platform.Current.IsWindows && framework == "net46")
            {
                DirectoryHelper.Copy($"{env.Folders.MonoMSBuildLib}", outputFolder);

                FileHelper.Delete(CombinePaths(outputFolder, "System.Runtime.InteropServices.RuntimeInformation.dll"));
            }
>>>>>>> c208129f

                if (requireArchive)
                {
                    Package(runtime, framework, outputFolder, env.Folders.ArtifactsPackage, project.ToLower());
                }
            }

            completed.Add(runtime);
        }

        CreateRunScript(CombinePaths(env.Folders.ArtifactsPublish, project, "default"), env.Folders.ArtifactsScripts, project);
    }
});

/// <summary>
///  Alias for OnlyPublish.
///  Targets all RIDs as specified in build.json.
/// </summary>
Task("AllPublish")
    .IsDependentOn("Restore")
    .IsDependentOn("OnlyPublish")
    .Does(() =>
{
});

/// <summary>
///  Restrict the RIDs for the local default.
/// </summary>
Task("RestrictToLocalRuntime")
    .IsDependentOn("Setup")
    .Does(() =>
{
    buildPlan.SetTargetRids("default");
});

/// <summary>
///  Alias for OnlyPublish.
///  Restricts publishing to local RID.
/// </summary>
Task("LocalPublish")
    .IsDependentOn("Restore")
    .IsDependentOn("RestrictToLocalRuntime")
    .IsDependentOn("OnlyPublish");

/// <summary>
///  Test the published binaries if they start up without errors.
///  Uses builds corresponding to local RID.
/// </summary>
Task("TestPublished")
    .IsDependentOn("Setup")
    .Does(() =>
{
    foreach (var project in buildPlan.HostProjects)
    {
        var projectFolder = CombinePaths(env.Folders.Source, project);
        var scriptsToTest = new string[] {"OmniSharp", "OmniSharp.Core"};
        foreach (var script in scriptsToTest)
        {
            var scriptPath = CombinePaths(env.Folders.ArtifactsScripts, script);
            var didNotExitWithError = Run(env.ShellCommand, $"{env.ShellArgument}  \"{scriptPath}\" -s \"{projectFolder}\" --stdio",
                                        new RunOptions(timeOut: 30000))
                                    .DidTimeOut;
            if (!didNotExitWithError)
            {
                throw new Exception($"Failed to run {script}");
            }
        }
    }
});

/// <summary>
///  Clean install path.
/// </summary>
Task("CleanupInstall")
    .Does(() =>
{
    DirectoryHelper.ForceCreate(installFolder);
});

/// <summary>
///  Quick build.
/// </summary>
Task("Quick")
    .IsDependentOn("Cleanup")
    .IsDependentOn("LocalPublish");

/// <summary>
///  Quick build + install.
/// </summary>
Task("Install")
    .IsDependentOn("Cleanup")
    .IsDependentOn("LocalPublish")
    .IsDependentOn("CleanupInstall")
    .Does(() =>
{
    foreach (var project in buildPlan.HostProjects)
    {
        foreach (var framework in buildPlan.Frameworks)
        {
            var outputFolder = System.IO.Path.GetFullPath(CombinePaths(env.Folders.ArtifactsPublish, project, "default", framework));
            var targetFolder = System.IO.Path.GetFullPath(CombinePaths(installFolder, framework));
            // Copy all the folders
            foreach (var directory in System.IO.Directory.GetDirectories(outputFolder, "*", SearchOption.AllDirectories))
                System.IO.Directory.CreateDirectory(CombinePaths(targetFolder, directory.Substring(outputFolder.Length + 1)));
            //Copy all the files
            foreach (string file in System.IO.Directory.GetFiles(outputFolder, "*", SearchOption.AllDirectories))
                System.IO.File.Copy(file, CombinePaths(targetFolder, file.Substring(outputFolder.Length + 1)), true);
        }
        CreateRunScript(installFolder, env.Folders.ArtifactsScripts, project);
    }
});

/// <summary>
///  Full build targeting all RIDs specified in build.json.
/// </summary>
Task("All")
    .IsDependentOn("Cleanup")
    .IsDependentOn("Restore")
    .IsDependentOn("TestAll")
    .IsDependentOn("AllPublish")
    .IsDependentOn("TestPublished");

/// <summary>
///  Full build targeting local RID.
/// </summary>
Task("Local")
    .IsDependentOn("Cleanup")
    .IsDependentOn("Restore")
    .IsDependentOn("TestAll")
    .IsDependentOn("LocalPublish")
    .IsDependentOn("TestPublished");

/// <summary>
///  Default Task aliases to Local.
/// </summary>
Task("Default")
    .IsDependentOn("Local");

/// <summary>
///  Default to Local.
/// </summary>
RunTarget(target);<|MERGE_RESOLUTION|>--- conflicted
+++ resolved
@@ -18,65 +18,7 @@
 var requireArchive = HasArgument("archive");
 var useGlobalDotNetSdk = HasArgument("use-global-dotnet-sdk");
 
-<<<<<<< HEAD
-var env = new BuildEnvironment(IsRunningOnWindows(), useGlobalDotNetSdk);
-
-/// <summary>
-///  Class representing build.json
-/// </summary>
-public class BuildPlan
-{
-    public string DotNetInstallScriptURL { get; set; }
-    public string DotNetChannel { get; set; }
-    public string DotNetVersion { get; set; }
-    public string LegacyDotNetVersion { get; set; }
-    public string DownloadURL { get; set; }
-    public string MSBuildRuntimeForMono { get; set; }
-    public string MSBuildLibForMono { get; set; }
-    public string[] Frameworks { get; set; }
-    public string[] HostProjects { get; set; }
-    public string[] TestProjects { get; set; }
-    public string[] TestAssets { get; set; }
-    public string[] LegacyTestAssets { get; set; }
-
-    private string currentRid;
-    private string[] targetRids;
-
-    public void SetCurrentRid(string currentRid)
-    {
-        this.currentRid = currentRid;
-    }
-
-    public string CurrentRid => currentRid;
-    public string[] TargetRids => targetRids;
-
-    public void SetTargetRids(params string[] targetRids)
-    {
-        this.targetRids = targetRids;
-    }
-
-    public string GetDefaultRid()
-    {
-        if (currentRid.StartsWith("win"))
-        {
-            return currentRid.EndsWith("-x86")
-                ? "win7-x86"
-                : "win7-x64";
-        }
-
-        return currentRid;
-    }
-
-    public static BuildPlan Load(BuildEnvironment env)
-    {
-        var buildJsonPath = PathHelper.Combine(env.WorkingDirectory, "build.json");
-        return JsonConvert.DeserializeObject<BuildPlan>(
-            System.IO.File.ReadAllText(buildJsonPath));
-    }
-}
-=======
 Log.Context = Context;
->>>>>>> c208129f
 
 var env = new BuildEnvironment(useGlobalDotNetSdk);
 var buildPlan = BuildPlan.Load(env);
@@ -560,45 +502,26 @@
 
                 var args = GetPublishArguments(projectFileName, rid, framework, configuration, outputFolder);
 
-<<<<<<< HEAD
                 args = IsNetFrameworkOnUnix(framework)
-                    ? $"{env.ShellArgument} msbuild.{env.ShellScriptFileExtension} {args}"
+                    ? $"{env.ShellArgument} msbuild {args}"
                     : args;
 
-                Information($"Publishing {projectName} for {framework}/{rid}...");
-=======
-            args = IsNetFrameworkOnUnix(framework)
-                ? $"{env.ShellArgument} msbuild {args}"
-                : args;
-
-            Information("Publishing {0} for {1}/{2}...", projectName, framework, rid);
->>>>>>> c208129f
+                Information("Publishing {0} for {1}/{2}...", projectName, framework, rid);
 
                 RunTool(command, args, env.WorkingDirectory)
                     .ExceptionOnError($"Failed to publish {project} for {framework}/{rid}");
 
-<<<<<<< HEAD
                 // Copy MSBuild and SDKs to output
-                CopyDirectory($"{msbuildBaseFolder}-{framework}", CombinePaths(outputFolder, "msbuild"));
+                DirectoryHelper.Copy($"{env.Folders.MSBuildBase}-{framework}", CombinePaths(outputFolder, "msbuild"));
 
                 // For OSX/Linux net46 builds, copy the MSBuild libraries built for Mono.
-                if (!IsRunningOnWindows() && framework == "net46")
+                // In addition, delete System.Runtime.InteropServices.RuntimeInformation, which is Windows-specific.
+                if (!Platform.Current.IsWindows && framework == "net46")
                 {
-                    CopyDirectory($"{msbuildLibForMonoInstallFolder}", outputFolder);
+                    DirectoryHelper.Copy($"{env.Folders.MonoMSBuildLib}", outputFolder);
+
+                    FileHelper.Delete(CombinePaths(outputFolder, "System.Runtime.InteropServices.RuntimeInformation.dll"));
                 }
-=======
-            // Copy MSBuild and SDKs to output
-            DirectoryHelper.Copy($"{env.Folders.MSBuildBase}-{framework}", CombinePaths(outputFolder, "msbuild"));
-
-            // For OSX/Linux net46 builds, copy the MSBuild libraries built for Mono.
-            // In addition, delete System.Runtime.InteropServices.RuntimeInformation, which is Windows-specific.
-            if (!Platform.Current.IsWindows && framework == "net46")
-            {
-                DirectoryHelper.Copy($"{env.Folders.MonoMSBuildLib}", outputFolder);
-
-                FileHelper.Delete(CombinePaths(outputFolder, "System.Runtime.InteropServices.RuntimeInformation.dll"));
-            }
->>>>>>> c208129f
 
                 if (requireArchive)
                 {
