--- conflicted
+++ resolved
@@ -158,6 +158,30 @@
     });
 }
 
+int RunRestore(string exec, string args, string workingDirectory)
+{
+    Information("Restoring packages....");
+    var p = StartAndReturnProcess(dotnetcli,
+        new ProcessSettings
+        {
+            Arguments = args,
+            RedirectStandardOutput = true,
+            WorkingDirectory = workingDirectory
+        });
+    p.WaitForExit();
+    var exitCode = p.GetExitCode();
+
+    if (exitCode == 0)
+    {
+        Information("Package restore successful!");
+    }
+    else
+    {
+        Error(string.Join("\n", p.GetStandardOutput()));
+    }
+    return exitCode;
+}
+
 /// <summary>
 ///  Clean artifacts.
 /// </summary>
@@ -249,7 +273,7 @@
         });
     try
     {
-        
+
         Run(dotnetcli, "--info");
     }
     catch (Win32Exception)
@@ -276,35 +300,14 @@
     .IsDependentOn("Setup")
     .Does(() =>
 {
-<<<<<<< HEAD
-    Information("Restoring packages....");
-    var p = StartAndReturnProcess(dotnetcli,
-        new ProcessSettings
-        {
-            Arguments = "restore",
-            RedirectStandardOutput = true
-        });
-    p.WaitForExit();
-    var exitCode = p.GetExitCode();
-
-    if (exitCode == 0)
-    {
-        Information("Package restore successful!");
-    }
-    else
-    {
-        Error(string.Join("\n", p.GetStandardOutput()));
-        throw new Exception("Failed to restore.");
-=======
-    if (Run(dotnetcli, "restore", sourceFolder) != 0)
+    if (RunRestore(dotnetcli, "restore", sourceFolder) != 0)
     {
         throw new Exception("Failed to restore projects under source code folder.");
     }
-    
-    if (Run(dotnetcli, "restore --infer-runtimes", testFolder) != 0)
+
+    if (RunRestore(dotnetcli, "restore --infer-runtimes", testFolder) != 0)
     {
         throw new Exception("Failed to restore projects under test code folder.");
->>>>>>> 9b8f67a4
     }
 });
 
@@ -353,7 +356,7 @@
                                 .Where(pair => pair.Value.Any(framework => framework.Contains("netcoreapp")))
                                 .Select(pair => pair.Key)
                                 .ToList();
-                                             
+
     foreach (var testProject in testProjects)
     {
         var logFile = System.IO.Path.Combine(logFolder, $"{testProject}-core-result.xml");
@@ -386,7 +389,7 @@
             var project = pair.Key;
             var runtime = GetRuntimeInPath($"{testFolder}/{project}/bin/{testConfiguration}/{framework}/*");
             var instanceFolder = $"{testFolder}/{project}/bin/{testConfiguration}/{framework}/{runtime}";
-            
+
             // Copy xunit executable to test folder to solve path errors
             CopyFileToDirectory($"{toolsFolder}/xunit.runner.console/tools/xunit.console.exe", instanceFolder);
             CopyFileToDirectory($"{toolsFolder}/xunit.runner.console/tools/xunit.runner.utility.desktop.dll", instanceFolder);
