#addin "Newtonsoft.Json"

#load "scripts/runhelpers.cake"
#load "scripts/archiving.cake"
#load "scripts/artifacts.cake"

using System.ComponentModel;
using System.Net;
using Newtonsoft.Json;
using Newtonsoft.Json.Linq;

// Basic arguments
var target = Argument("target", "Default");
var configuration = Argument("configuration", "Release");
// Optional arguments
var testConfiguration = Argument("test-configuration", "Debug");
var installFolder = Argument("install-path",  System.IO.Path.Combine(Environment.GetEnvironmentVariable(IsRunningOnWindows() ? "USERPROFILE" : "HOME"),
                                                                        ".omnisharp", "local"));
var requireArchive = HasArgument("archive");

// Working directory
var workingDirectory = System.IO.Directory.GetCurrentDirectory();

// System specific shell configuration
var shell = IsRunningOnWindows() ? "powershell" : "bash";
var shellArgument = IsRunningOnWindows() ? "/Command" : "-C";
var shellExtension = IsRunningOnWindows() ? "ps1" : "sh";

/// <summary>
///  Class representing build.json
/// </summary>
public class BuildPlan
{
    public IDictionary<string, string[]> TestProjects { get; set; }
    public string BuildToolsFolder { get; set; }
    public string ArtifactsFolder { get; set; }
    public bool UseSystemDotNetPath { get; set; }
    public string DotNetFolder { get; set; }
    public string DotNetInstallScriptURL { get; set; }
    public string DotNetChannel { get; set; }
    public string DotNetVersion { get; set; }
    public string[] Frameworks { get; set; }
    public string[] Rids { get; set; }
    public string MainProject { get; set; }
}

var buildPlan = JsonConvert.DeserializeObject<BuildPlan>(
    System.IO.File.ReadAllText(System.IO.Path.Combine(workingDirectory, "build.json")));

// Folders and tools
var dotnetFolder = System.IO.Path.Combine(workingDirectory, buildPlan.DotNetFolder);
var dotnetcli = buildPlan.UseSystemDotNetPath ? "dotnet" : System.IO.Path.Combine(System.IO.Path.GetFullPath(dotnetFolder), "dotnet");
var toolsFolder = System.IO.Path.Combine(workingDirectory, buildPlan.BuildToolsFolder);

var sourceFolder = System.IO.Path.Combine(workingDirectory, "src");
var testFolder = System.IO.Path.Combine(workingDirectory, "tests");

var artifactFolder = System.IO.Path.Combine(workingDirectory, buildPlan.ArtifactsFolder);
var publishFolder = System.IO.Path.Combine(artifactFolder, "publish");
var logFolder = System.IO.Path.Combine(artifactFolder, "logs");
var packageFolder = System.IO.Path.Combine(artifactFolder, "package");
var scriptFolder =  System.IO.Path.Combine(artifactFolder, "scripts");

int RunRestore(string exec, string args, string workingDirectory)
{
    Information("Restoring packages....");
    var p = StartAndReturnProcess(exec,
        new ProcessSettings
        {
            Arguments = args,
            RedirectStandardOutput = true,
            WorkingDirectory = workingDirectory
        });
    p.WaitForExit();
    var exitCode = p.GetExitCode();

    if (exitCode == 0)
    {
        Information("Package restore successful!");
    }
    else
    {
        Error(string.Join("\n", p.GetStandardOutput()));
    }
    return exitCode;
}

/// <summary>
///  Clean artifacts.
/// </summary>
Task("Cleanup")
    .Does(() =>
{
    if (System.IO.Directory.Exists(artifactFolder))
    {
        System.IO.Directory.Delete(artifactFolder, true);
    }
    System.IO.Directory.CreateDirectory(artifactFolder);
    System.IO.Directory.CreateDirectory(logFolder);
    System.IO.Directory.CreateDirectory(packageFolder);
    System.IO.Directory.CreateDirectory(scriptFolder);
});

/// <summary>
///  Pre-build setup tasks.
/// </summary>
Task("Setup")
    .IsDependentOn("BuildEnvironment")
    .IsDependentOn("PopulateRuntimes")
    .Does(() =>
{
});

/// <summary>
///  Populate the RIDs for the specific environment.
///  Use default RID (+ win7-x86 on Windows) for now.
/// </summary>
Task("PopulateRuntimes")
    .IsDependentOn("BuildEnvironment")
    .Does(() =>
{
    if (IsRunningOnWindows())
    {
        buildPlan.Rids = new string[] {"default", "win7-x86"};
    }
    else if (string.Equals(Environment.GetEnvironmentVariable("TRAVIS_OS_NAME"), "linux"))
    {
        buildPlan.Rids = new string[]
            {
                "default", // To allow testing the published artifact
                "ubuntu.14.04-x64",
                "centos.7-x64",
                "rhel.7.2-x64",
                "debian.8.2-x64"
            };
    }
    else
    {
        buildPlan.Rids = new string[] {"default"};
    }
});

/// <summary>
///  Install/update build environment.
/// </summary>
Task("BuildEnvironment")
    .Does(() =>
{
    var installScript = $"install.{shellExtension}";
    System.IO.Directory.CreateDirectory(dotnetFolder);
    var scriptPath = System.IO.Path.Combine(dotnetFolder, installScript);
    using (WebClient client = new WebClient())
    {
        client.DownloadFile($"{buildPlan.DotNetInstallScriptURL}/{installScript}", scriptPath);
    }
    if (!IsRunningOnWindows())
    {
        Run("chmod", $"+x {scriptPath}");
    }
    var installArgs = $"-Channel {buildPlan.DotNetChannel}";
    if (!String.IsNullOrEmpty(buildPlan.DotNetVersion))
    {
      installArgs = $"{installArgs} -Version {buildPlan.DotNetVersion}";
    }
    if (!buildPlan.UseSystemDotNetPath)
    {
        installArgs = $"{installArgs} -InstallDir {dotnetFolder}";
    }
    Run(shell, $"{shellArgument} {scriptPath} {installArgs}");
    try
    {
        Run(dotnetcli, "--info");
    }
    catch (Win32Exception)
    {
        throw new Exception(".NET CLI binary cannot be found.");
    }

    System.IO.Directory.CreateDirectory(toolsFolder);

    var nugetPath = Environment.GetEnvironmentVariable("NUGET_EXE");
    var arguments = $"install xunit.runner.console -ExcludeVersion -NoCache -Prerelease -OutputDirectory \"{toolsFolder}\"";
    if (IsRunningOnWindows())
    {
        Run(nugetPath, arguments);
    }
    else
    {
        Run("mono", $"\"{nugetPath}\" {arguments}");
    }
});

/// <summary>
///  Restore required NuGet packages.
/// </summary>
Task("Restore")
    .IsDependentOn("Setup")
    .Does(() =>
{
<<<<<<< HEAD
    if (RunRestore(dotnetcli, "restore", sourceFolder) != 0)
    {
        throw new Exception("Failed to restore projects under source code folder.");
    }

    if (RunRestore(dotnetcli, "restore --infer-runtimes", testFolder) != 0)
    {
        throw new Exception("Failed to restore projects under test code folder.");
    }
=======
    Run(dotnetcli, "restore", sourceFolder)
        .ExceptionOnError("Failed to restore projects under source code folder.");
    Run(dotnetcli, "restore --infer-runtimes", testFolder)
        .ExceptionOnError("Failed to restore projects under test code folder.");
>>>>>>> e33fd18a
});

/// <summary>
///  Build Test projects.
/// </summary>
Task("BuildTest")
    .IsDependentOn("Setup")
    .IsDependentOn("Restore")
    .Does(() =>
{
    foreach (var pair in buildPlan.TestProjects)
    {
        foreach (var framework in pair.Value)
        {
            var project = pair.Key;
<<<<<<< HEAD
            var process = StartAndReturnProcess(dotnetcli,
                new ProcessSettings
                {
                    Arguments = $"build --framework {framework} --configuration {testConfiguration} {testFolder}/{project}",
                    RedirectStandardOutput = true
                });
            process.WaitForExit();
            if (!DirectoryExists(artifactFolder))
                CreateDirectory(artifactFolder);
            if (!DirectoryExists(logFolder))
                CreateDirectory(logFolder);
            System.IO.File.WriteAllLines($"{logFolder}/{project}-{framework}-build.log", process.GetStandardOutput().ToArray());
=======
            var projectFolder = System.IO.Path.Combine(testFolder, project);
            var runLog = new List<string>();
            Run(dotnetcli, $"build --framework {framework} --configuration {testConfiguration} \"{projectFolder}\"",
                    new RunOptions
                    {
                        StandardOutputListing = runLog
                    })
                .ExceptionOnError($"Building test {project} failed for {framework}.");
            System.IO.File.WriteAllLines(System.IO.Path.Combine(logFolder, $"{project}-{framework}-build.log"), runLog.ToArray());
>>>>>>> e33fd18a
        }
    }
});

/// <summary>
///  Run all tests for .NET Desktop and .NET Core
/// </summary>
Task("TestAll")
    .IsDependentOn("Test")
    .IsDependentOn("TestCore")
    .Does(() =>{});

/// <summary>
///  Run tests for .NET Core (using .NET CLI).
/// </summary>
Task("TestCore")
    .IsDependentOn("Setup")
    .IsDependentOn("Restore")
    .Does(() =>
{
    var testProjects = buildPlan.TestProjects
                                .Where(pair => pair.Value.Any(framework => framework.Contains("netcoreapp")))
                                .Select(pair => pair.Key)
                                .ToList();

    foreach (var testProject in testProjects)
    {
        var logFile = System.IO.Path.Combine(logFolder, $"{testProject}-core-result.xml");
        var testWorkingDir = System.IO.Path.Combine(testFolder, testProject);
        Run(dotnetcli, $"test -xml \"{logFile}\" -notrait category=failing", testWorkingDir)
            .ExceptionOnError($"Test {testProject} failed for .NET Core.");
    }
});

/// <summary>
///  Run tests for other frameworks (using XUnit2).
/// </summary>
Task("Test")
    .IsDependentOn("Setup")
    .IsDependentOn("BuildTest")
    .Does(() =>
{
    foreach (var pair in buildPlan.TestProjects)
    {
        foreach (var framework in pair.Value)
        {
            // Testing against core happens in TestCore
            if (framework.Contains("netcoreapp"))
            {
                continue;
            }

            var project = pair.Key;
<<<<<<< HEAD
            var runtime = GetRuntimeInPath($"{testFolder}/{project}/bin/{testConfiguration}/{framework}/*");
            var instanceFolder = $"{testFolder}/{project}/bin/{testConfiguration}/{framework}/{runtime}";

=======
            var frameworkFolder = System.IO.Path.Combine(testFolder, project, "bin", testConfiguration, framework);
            var runtime = System.IO.Directory.GetDirectories(frameworkFolder).First();
            var instanceFolder = System.IO.Path.Combine(frameworkFolder, runtime);
            
>>>>>>> e33fd18a
            // Copy xunit executable to test folder to solve path errors
            var xunitToolsFolder = System.IO.Path.Combine(toolsFolder, "xunit.runner.console", "tools");
            var xunitInstancePath = System.IO.Path.Combine(instanceFolder, "xunit.console.exe");
            System.IO.File.Copy(System.IO.Path.Combine(xunitToolsFolder, "xunit.console.exe"), xunitInstancePath, true);
            System.IO.File.Copy(System.IO.Path.Combine(xunitToolsFolder, "xunit.runner.utility.desktop.dll"), System.IO.Path.Combine(instanceFolder, "xunit.runner.utility.desktop.dll"), true);
            var targetPath = System.IO.Path.Combine(instanceFolder, $"{project}.dll");
            var logFile = System.IO.Path.Combine(logFolder, $"{project}-{framework}-result.xml");
            var arguments = $"\"{targetPath}\" -parallel none -xml \"{logFile}\" -notrait category=failing";
            if (IsRunningOnWindows())
            {
                Run(xunitInstancePath, arguments, instanceFolder)
                    .ExceptionOnError($"Test {project} failed for {framework}");
            }
            else
            {
                Run("mono", $"\"{xunitInstancePath}\" {arguments}", instanceFolder)
                    .ExceptionOnError($"Test {project} failed for {framework}");
            }
        }
    }
});

/// <summary>
///  Build, publish and package artifacts.
///  Targets all RIDs specified in build.json unless restricted by RestrictToLocalRuntime.
///  No dependencies on other tasks to support quick builds.
/// </summary>
Task("OnlyPublish")
    .IsDependentOn("Setup")
    .Does(() =>
{
    var project = buildPlan.MainProject;
    var projectFolder = System.IO.Path.Combine(sourceFolder, project);
    foreach (var framework in buildPlan.Frameworks)
    {
        foreach (var runtime in buildPlan.Rids)
        {
            var outputFolder = System.IO.Path.Combine(publishFolder, project, runtime, framework);
            var publishArguments = "publish";
            if (!runtime.Equals("default"))
            {
                publishArguments = $"{publishArguments} --runtime {runtime}";
            }
            publishArguments = $"{publishArguments} --framework {framework} --configuration {configuration}";
            publishArguments = $"{publishArguments} --output \"{outputFolder}\" \"{projectFolder}\"";
            Run(dotnetcli, publishArguments)
                .ExceptionOnError($"Failed to publish {project} / {framework}");

            if (requireArchive)
            {
                Package(runtime, framework, outputFolder, packageFolder, buildPlan.MainProject.ToLower());
            }
        }
    }
    CreateRunScript(System.IO.Path.Combine(publishFolder, project, "default"), scriptFolder);
});

/// <summary>
///  Alias for OnlyPublish.
///  Targets all RIDs as specified in build.json.
/// </summary>
Task("AllPublish")
    .IsDependentOn("Restore")
    .IsDependentOn("OnlyPublish")
    .Does(() =>
{
});

/// <summary>
///  Restrict the RIDs for the local default.
/// </summary>
Task("RestrictToLocalRuntime")
    .IsDependentOn("Setup")
    .Does(() =>
{
    buildPlan.Rids = new string[] {"default"};
});

/// <summary>
///  Alias for OnlyPublish.
///  Restricts publishing to local RID.
/// </summary>
Task("LocalPublish")
    .IsDependentOn("Restore")
    .IsDependentOn("RestrictToLocalRuntime")
    .IsDependentOn("OnlyPublish")
    .Does(() =>
{
});

/// <summary>
///  Test the published binaries if they start up without errors.
///  Uses builds corresponding to local RID.
/// </summary>
Task("TestPublished")
    .IsDependentOn("Setup")
    .Does(() =>
{
    var project = buildPlan.MainProject;
    var projectFolder = System.IO.Path.Combine(sourceFolder, project);
    var scriptsToTest = new string[] {"OmniSharp", "OmniSharp.Core"};
    foreach (var script in scriptsToTest)
    {
        var scriptPath = System.IO.Path.Combine(scriptFolder, script);
        var didNotExitWithError = Run($"{shell}", $"{shellArgument}  \"{scriptPath}\" -s \"{projectFolder}\" --stdio",
                                    new RunOptions
                                    {
                                        TimeOut = 10000
                                    })
                                .DidTimeOut;
        if (!didNotExitWithError)
        {
            throw new Exception($"Failed to run {script}");
        }
    }
});

/// <summary>
///  Clean install path.
/// </summary>
Task("CleanupInstall")
    .Does(() =>
{
    if (System.IO.Directory.Exists(installFolder))
    {
        System.IO.Directory.Delete(installFolder, true);
    }
    System.IO.Directory.CreateDirectory(installFolder);
});

/// <summary>
///  Quick build.
/// </summary>
Task("Quick")
    .IsDependentOn("Cleanup")
    .IsDependentOn("LocalPublish")
    .Does(() =>
{
});

/// <summary>
///  Quick build + install.
/// </summary>
Task("Install")
    .IsDependentOn("Cleanup")
    .IsDependentOn("LocalPublish")
    .IsDependentOn("CleanupInstall")
    .Does(() =>
{
    var project = buildPlan.MainProject;
    foreach (var framework in buildPlan.Frameworks)
    {
        var outputFolder = System.IO.Path.GetFullPath(System.IO.Path.Combine(publishFolder, project, "default", framework));
        var targetFolder = System.IO.Path.GetFullPath(System.IO.Path.Combine(installFolder, framework));
        // Copy all the folders
        foreach (var directory in System.IO.Directory.GetDirectories(outputFolder, "*", SearchOption.AllDirectories))
            System.IO.Directory.CreateDirectory(System.IO.Path.Combine(targetFolder, directory.Substring(outputFolder.Length + 1)));
        //Copy all the files
        foreach (string file in System.IO.Directory.GetFiles(outputFolder, "*", SearchOption.AllDirectories))
            System.IO.File.Copy(file, System.IO.Path.Combine(targetFolder, file.Substring(outputFolder.Length + 1)), true);
    }
    CreateRunScript(installFolder, scriptFolder);
});

/// <summary>
///  Full build targeting all RIDs specified in build.json.
/// </summary>
Task("All")
    .IsDependentOn("Cleanup")
    .IsDependentOn("Restore")
    .IsDependentOn("TestAll")
    .IsDependentOn("AllPublish")
    .IsDependentOn("TestPublished")
    .Does(() =>
{
});

/// <summary>
///  Full build targeting local RID.
/// </summary>
Task("Local")
    .IsDependentOn("Cleanup")
    .IsDependentOn("Restore")
    .IsDependentOn("TestAll")
    .IsDependentOn("LocalPublish")
    .IsDependentOn("TestPublished")
    .Does(() =>
{
});

/// <summary>
///  Build centered around producing the final artifacts for Travis
///
///  The tests are run as a different task "TestAll"
/// </summary>
Task("Travis")
    .IsDependentOn("Cleanup")
    .IsDependentOn("Restore")
    .IsDependentOn("LocalPublish")
    .IsDependentOn("TestPublished")
    .Does(() =>
{
});

/// <summary>
///  Update the package versions within project.json files.
///  Uses depversion.json file as input.
/// </summary>
Task("SetPackageVersions")
    .Does(() =>
{
    var jDepVersion = JObject.Parse(System.IO.File.ReadAllText(System.IO.Path.Combine(workingDirectory, "depversion.json")));
    var projects = System.IO.Directory.GetFiles(sourceFolder, "project.json", SearchOption.AllDirectories).ToList();
    projects.AddRange(System.IO.Directory.GetFiles(testFolder, "project.json", SearchOption.AllDirectories));
    foreach (var project in projects)
    {
        var jProject = JObject.Parse(System.IO.File.ReadAllText(project));
        var dependencies = jProject.SelectTokens("dependencies")
                            .Union(jProject.SelectTokens("frameworks.*.dependencies"))
                            .SelectMany(dependencyToken => dependencyToken.Children<JProperty>());
        foreach (JProperty dependency in dependencies)
        {
            if (jDepVersion[dependency.Name] != null)
            {
                dependency.Value = jDepVersion[dependency.Name];
            }
        }
        System.IO.File.WriteAllText(project, JsonConvert.SerializeObject(jProject, Formatting.Indented));
    }
});

/// <summary>
///  Default Task aliases to Local.
/// </summary>
Task("Default")
    .IsDependentOn("Local")
    .Does(() =>
{
});

/// <summary>
///  Default to Local.
/// </summary>
RunTarget(target);<|MERGE_RESOLUTION|>--- conflicted
+++ resolved
@@ -61,30 +61,6 @@
 var packageFolder = System.IO.Path.Combine(artifactFolder, "package");
 var scriptFolder =  System.IO.Path.Combine(artifactFolder, "scripts");
 
-int RunRestore(string exec, string args, string workingDirectory)
-{
-    Information("Restoring packages....");
-    var p = StartAndReturnProcess(exec,
-        new ProcessSettings
-        {
-            Arguments = args,
-            RedirectStandardOutput = true,
-            WorkingDirectory = workingDirectory
-        });
-    p.WaitForExit();
-    var exitCode = p.GetExitCode();
-
-    if (exitCode == 0)
-    {
-        Information("Package restore successful!");
-    }
-    else
-    {
-        Error(string.Join("\n", p.GetStandardOutput()));
-    }
-    return exitCode;
-}
-
 /// <summary>
 ///  Clean artifacts.
 /// </summary>
@@ -197,22 +173,10 @@
     .IsDependentOn("Setup")
     .Does(() =>
 {
-<<<<<<< HEAD
-    if (RunRestore(dotnetcli, "restore", sourceFolder) != 0)
-    {
-        throw new Exception("Failed to restore projects under source code folder.");
-    }
-
-    if (RunRestore(dotnetcli, "restore --infer-runtimes", testFolder) != 0)
-    {
-        throw new Exception("Failed to restore projects under test code folder.");
-    }
-=======
-    Run(dotnetcli, "restore", sourceFolder)
+    RunRestore(dotnetcli, "restore", sourceFolder)
         .ExceptionOnError("Failed to restore projects under source code folder.");
-    Run(dotnetcli, "restore --infer-runtimes", testFolder)
+    RunRestore(dotnetcli, "restore --infer-runtimes", testFolder)
         .ExceptionOnError("Failed to restore projects under test code folder.");
->>>>>>> e33fd18a
 });
 
 /// <summary>
@@ -228,20 +192,6 @@
         foreach (var framework in pair.Value)
         {
             var project = pair.Key;
-<<<<<<< HEAD
-            var process = StartAndReturnProcess(dotnetcli,
-                new ProcessSettings
-                {
-                    Arguments = $"build --framework {framework} --configuration {testConfiguration} {testFolder}/{project}",
-                    RedirectStandardOutput = true
-                });
-            process.WaitForExit();
-            if (!DirectoryExists(artifactFolder))
-                CreateDirectory(artifactFolder);
-            if (!DirectoryExists(logFolder))
-                CreateDirectory(logFolder);
-            System.IO.File.WriteAllLines($"{logFolder}/{project}-{framework}-build.log", process.GetStandardOutput().ToArray());
-=======
             var projectFolder = System.IO.Path.Combine(testFolder, project);
             var runLog = new List<string>();
             Run(dotnetcli, $"build --framework {framework} --configuration {testConfiguration} \"{projectFolder}\"",
@@ -251,7 +201,6 @@
                     })
                 .ExceptionOnError($"Building test {project} failed for {framework}.");
             System.IO.File.WriteAllLines(System.IO.Path.Combine(logFolder, $"{project}-{framework}-build.log"), runLog.ToArray());
->>>>>>> e33fd18a
         }
     }
 });
@@ -305,16 +254,10 @@
             }
 
             var project = pair.Key;
-<<<<<<< HEAD
-            var runtime = GetRuntimeInPath($"{testFolder}/{project}/bin/{testConfiguration}/{framework}/*");
-            var instanceFolder = $"{testFolder}/{project}/bin/{testConfiguration}/{framework}/{runtime}";
-
-=======
             var frameworkFolder = System.IO.Path.Combine(testFolder, project, "bin", testConfiguration, framework);
             var runtime = System.IO.Directory.GetDirectories(frameworkFolder).First();
             var instanceFolder = System.IO.Path.Combine(frameworkFolder, runtime);
-            
->>>>>>> e33fd18a
+
             // Copy xunit executable to test folder to solve path errors
             var xunitToolsFolder = System.IO.Path.Combine(toolsFolder, "xunit.runner.console", "tools");
             var xunitInstancePath = System.IO.Path.Combine(instanceFolder, "xunit.console.exe");
