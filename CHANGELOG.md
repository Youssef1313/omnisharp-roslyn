# Changelog
All changes to the project will be documented in this file.

## [1.35.3] - not yet released
* Added LSP handler for `textDocument/codeAction` request. (PR: [#1795](https://github.com/OmniSharp/omnisharp-roslyn/pull/1795))
* Expose a custom LSP `omnisharp/client/findReferences` command via code lens (meant to be handled by LSP client). (PR: [#1807](https://github.com/OmniSharp/omnisharp-roslyn/pull/1807))
<<<<<<< HEAD
* Added LSP handler for the `workspace/symbol` request. (PR: [#1799](https://github.com/OmniSharp/omnisharp-roslyn/pull/1799))
=======
* Added `DirectoryDelete` option to `FileChangeType` allowing clients to report deleted directories that need to be removed (along all the files) from the workspace (PR: [#1821](https://github.com/OmniSharp/omnisharp-roslyn/pull/1821))
>>>>>>> d8e64a65

## [1.35.2] - 2020-05-20
* Added support for `WarningsAsErrors` in csproj files (PR: [#1779](https://github.com/OmniSharp/omnisharp-roslyn/pull/1779))
* Added support for `WarningsNotAsErrors` in csproj files ([#1681](https://github.com/OmniSharp/omnisharp-roslyn/issues/1681), PR: [#1784](https://github.com/OmniSharp/omnisharp-roslyn/pull/1784))
* Improved MSBuild scoring system ([#1783](https://github.com/OmniSharp/omnisharp-roslyn/issues/1783), PR: [#1797](https://github.com/OmniSharp/omnisharp-roslyn/pull/1797))
* Updated OmniSharp.Extensions.LanguageServer to `0.14.2` to fix synchronisation (PR: [#1791](https://github.com/OmniSharp/omnisharp-roslyn/pull/1791))
* Add test discovery and NoBuild option to test requests (PR: [#1719](https://github.com/OmniSharp/omnisharp-roslyn/pull/1719))
* Update to Roslyn `3.7.0-2.20269.10` (PR: [#1804](https://github.com/OmniSharp/omnisharp-roslyn/pull/1804))

## [1.35.1] - 2020-05-04
* Fixed not supported exception when trying to decompile a BCL assembly on Mono. For now we do not try to resolve implementation assembly from a ref assembly (PR: [#1767](https://github.com/OmniSharp/omnisharp-roslyn/pull/1767))
* Added support for generic classes in test runner ([omnisharp-vscode#3722](https://github.com/OmniSharp/omnisharp-vscode/issues/3722), PR: [#1768](https://github.com/OmniSharp/omnisharp-roslyn/pull/1768))
* Improved autocompletion performance (PR: [#1761](https://github.com/OmniSharp/omnisharp-roslyn/pull/1761))
* Move to Roslyn's .editorconfig support ([#1657](https://github.com/OmniSharp/omnisharp-roslyn/issues/1657), PR: [#1771](https://github.com/OmniSharp/omnisharp-roslyn/pull/1771))
* Fully update CompilationOptions when project files change (PR: [#1774](https://github.com/OmniSharp/omnisharp-roslyn/pull/1774))
* Updated to Roslyn [3.6.0-4.20228.5] (PR: [#1778](https://github.com/OmniSharp/omnisharp-roslyn/pull/1778))

## [1.35.0] - 2020-04-10
* Support for `<RunAnalyzers />` and `<RunAnalyzersDuringLiveAnalysis />` (PR: [#1739](https://github.com/OmniSharp/omnisharp-roslyn/pull/1739))
* Add `typeparam` documentation comments to text description ([omnisharp-vscode#3516](https://github.com/OmniSharp/omnisharp-vscode/issues/3516), PR: [#1749](https://github.com/OmniSharp/omnisharp-roslyn/pull/1749))
* Tag `#region` blocks appropriately in the block structure service ([omnisharp-vscode#2621](https://github.com/OmniSharp/omnisharp-vscode/issues/2621), PR: [#1748](https://github.com/OmniSharp/omnisharp-roslyn/pull/1748))
* Added support for decompilation based on ILSpy (similar to VS). The feature is currently opt-into and needs to be enabled using OmniSharp configuration (PR: [#1751](https://github.com/OmniSharp/omnisharp-roslyn/pull/1751))
    ```JSON
        {
            "RoslynExtensionsOptions": {
                "enableDecompilationSupport": true
            }
        }
    ```

## [1.34.15] - 2020-03-25
* Support for .NET Core 3.1 in csx files (PR: [#1731](https://github.com/OmniSharp/omnisharp-roslyn/pull/1731))
* Update the minimal MSBuild to better support .NET 5 Previews ([omnisharp-vscode#3653](https://github.com/OmniSharp/omnisharp-vscode/issues/3653), PR: [#1746](https://github.com/OmniSharp/omnisharp-roslyn/pull/1746))
* Updated to Roslyn [3.6.0-3.20170.19] (PR: [#1745](https://github.com/OmniSharp/omnisharp-roslyn/pull/1745))
* Added semantic highlighting endpoint `/v2/highlight` (PR: [#1734](https://github.com/OmniSharp/omnisharp-roslyn/pull/1734))

## [1.34.14] - 2020-03-09
* Added support for `annotations` value of `Nullable` csproj property ([#1721](https://github.com/OmniSharp/omnisharp-roslyn/issues/1721), PR: [#1722](https://github.com/OmniSharp/omnisharp-roslyn/pull/1722))
* Added ability to specify custom RunSettings for tests (PR: [omnisharp-vscode#3573](https://github.com/OmniSharp/omnisharp-vscode/pull/3573), PR: [#1710](https://github.com/OmniSharp/omnisharp-roslyn/pull/1710))

## [1.34.13] - 2020-02-19
* Fixed a bug where organizing usings clashed with other formatting settings (PR: [#1715](https://github.com/OmniSharp/omnisharp-roslyn/pull/1713))

## [1.34.12] - 2020-02-18
* Fixed out of bounds exception in line mapping ([omnisharp-vscode#3485](https://github.com/OmniSharp/omnisharp-vscode/issues/3485), PR: [#1707](https://github.com/OmniSharp/omnisharp-roslyn/pull/1707))
* Added support for aliases in project references ([#1685](https://github.com/OmniSharp/omnisharp-roslyn/issues/1685), PR: [#1701](https://github.com/OmniSharp/omnisharp-roslyn/pull/1701))
* Raised the lowest discovered VS2019 version to 16.3 ([#1700](https://github.com/OmniSharp/omnisharp-roslyn/issues/1700), PR: [#1713](https://github.com/OmniSharp/omnisharp-roslyn/pull/1713))

## [1.34.11] - 2020-02-05
* Updated the bundled Mono to 6.8.0 and MSBuild to be copied from Mono 6.8.0 ([#1693](https://github.com/OmniSharp/omnisharp-roslyn/issues/1693), PR: [#1697](https://github.com/OmniSharp/omnisharp-roslyn/pull/1697))
* Included NugetSDKResolver in the minimal MSBuild, which introduces support for Nuget based project SDKs like Arcade ([#1678](https://github.com/OmniSharp/omnisharp-roslyn/issues/1678), PR: [#1696](https://github.com/OmniSharp/omnisharp-roslyn/pull/1696))

## [1.34.10] - 2020-01-27
* Update to Roslyn `3.5.0-beta3-20058-03` (PR: [#1680](https://github.com/OmniSharp/omnisharp-roslyn/pull/1680))
* Fixed a bug where completion items didn't decode symbols corectly (impacted, for example, object initializer completion quality) ([omnisharp-vscode#3465](https://github.com/OmniSharp/omnisharp-vscode/issues/3465), PR: [#1670](https://github.com/OmniSharp/omnisharp-roslyn/pull/1670))
* Updated to MsBuild 16.4.0 on Linux/MacOS (PR:[#1669](https://github.com/OmniSharp/omnisharp-roslyn/pull/1669))
* Added support for implement type options - it is now possible to define whether code-fix/refactoring generated properties should be auto- or throwing-properties and at which place in the class should newly generated members be inserted. They can be set via OmniSharp configuration, such as `omnisharp.json` file. (PR: [#1672](https://github.com/OmniSharp/omnisharp-roslyn/pull/1672))
    ```JSON
    {
        "ImplementTypeOptions": {
            "PropertyGenerationBehavior": "PreferAutoProperties", // or "PreferThrowingProperties" which is the default
            "InsertionBehavior": "AtTheEnd" // or "WithOtherMembersOfTheSameKind" which is default
        }
    }
    ```
* Added support for organizing usings on format. This can be set via OmniSharp configuration, such as `omnisharp.json` file. (PR: [#1686](https://github.com/OmniSharp/omnisharp-roslyn/pull/1686))
    ```JSON
    {
        "FormattingOptions": {
            "OrganizeImports": true
        }
    }
    ```

## [1.34.9] - 2019-12-10
* Updated to MsBuild 16.4.0 on Windows (PR:[#1662](https://github.com/OmniSharp/omnisharp-roslyn/pull/1662))
* Line pragma is now respected in find references ([#1649](https://github.com/OmniSharp/omnisharp-roslyn/issues/1649), PR:[#1660](https://github.com/OmniSharp/omnisharp-roslyn/pull/1660))
* Do not set mono paths when running in standalone mode ([omnisharp-vscode#3410](https://github.com/OmniSharp/omnisharp-vscode/issues/3410), [omnisharp-vscode#3340](https://github.com/OmniSharp/omnisharp-vscode/issues/3340), [#1650](https://github.com/OmniSharp/omnisharp-roslyn/issues/1650), PR:[#1656](https://github.com/OmniSharp/omnisharp-roslyn/pull/1656))
* Fixed a bug where OmniSharp would crash on startup if the path contained `=` sign ([omnisharp-vscode#3436](https://github.com/OmniSharp/omnisharp-vscode/issues/3436), PR:[#1661](https://github.com/OmniSharp/omnisharp-roslyn/pull/1661))
* Update to Roslyn `3.5.0-beta2-19606-01` (PR:[#1663](https://github.com/OmniSharp/omnisharp-roslyn/pull/1663))

## [1.34.8] - 2019-11-21
* Update to Roslyn `3.5.0-beta1-19571-01` (PR:[#1653](https://github.com/OmniSharp/omnisharp-roslyn/pull/1653))
* Support plugins configuration in omnisharp.json (PR:[#1615](https://github.com/OmniSharp/omnisharp-roslyn/pull/1615))

## [1.34.7] - 2019-11-06
* Updated the embedded Mono to 6.4.0 (PR:[#1640](https://github.com/OmniSharp/omnisharp-roslyn/pull/1640))
* Update to Roslyn `3.4.0-beta3-19551-02` to align with the upcoming .NET Core 3.1 Preview 3 (PR:[#1644](https://github.com/OmniSharp/omnisharp-roslyn/pull/1644))

## [1.34.6] - 2019-10-25
* Update to Roslyn `3.4.0-beta3-19516-01` (PR:[#1634](https://github.com/OmniSharp/omnisharp-roslyn/pull/1634))
* Fixed a bug that caused CS0019 diagnostic to be erroneously reported when comparing to `default` ([#1619](https://github.com/OmniSharp/omnisharp-roslyn/issues/1619), PR:[#1634](https://github.com/OmniSharp/omnisharp-roslyn/pull/1634))
* Raised minimum Mono version to 6.4.0 to provide better .NET Core 3.0 support ([#1629](https://github.com/OmniSharp/omnisharp-roslyn/pull/1629))
* Fixed a concurrency bug in scripting/Cake support ([#1627](https://github.com/OmniSharp/omnisharp-roslyn/pull/1627))
* Correctly respect request cancellation token in metadata service ([#1631](https://github.com/OmniSharp/omnisharp-roslyn/pull/1631))

## [1.34.5] - 2019-10-08
* Fixed 1.34.4 regression that caused "go to metadata" to not work ([#1624](https://github.com/OmniSharp/omnisharp-roslyn/issues/1624), PR: [#1625](https://github.com/OmniSharp/omnisharp-roslyn/pull/1625))
* Updated the Dotnet.Script.DependencyModel and Dotnet.Script.DependencyModel.NuGet packages to version 0.50.0 adding support for .NET Core 3.0 based scripts (PR: [#1609](https://github.com/OmniSharp/omnisharp-roslyn/pull/1609))

## [1.34.4] - 2019-09-30
* Upgraded to MSBuild 16.3 and Mono MSBuild 16.3 (from Mono 6.4.0) to support .NET Core 3.0 RTM (PR: [#1616](https://github.com/OmniSharp/omnisharp-roslyn/pull/1616), [#1612](https://github.com/OmniSharp/omnisharp-roslyn/pull/1612), [#1606](https://github.com/OmniSharp/omnisharp-roslyn/pull/1606))
* Fixed behavior when there are multiple handlers are defined for a language for a given request (PR: [#1582](https://github.com/OmniSharp/omnisharp-roslyn/pull/1582))

## [1.34.3] - 2019-09-11
* Added support for `CheckForOverflowUnderflow ` in csproj files (PR: [#1587](https://github.com/OmniSharp/omnisharp-roslyn/pull/1587))
* Updated LSP libraries to 0.13 which fixes problems with clients not supporting dynamic registrations. ([#1505](https://github.com/OmniSharp/omnisharp-roslyn/issues/1505), [#1525](https://github.com/OmniSharp/omnisharp-roslyn/issues/1525), PR: [#1562](https://github.com/OmniSharp/omnisharp-roslyn/pull/1562))
* Update to Roslyn `3.4.0-beta1-19460-02` to align with the upcoming .NET Core 3.1 preview 1 (PR:[#1597](https://github.com/OmniSharp/omnisharp-roslyn/pull/1597))

## [1.34.2] - 2019-08-16
* Update to Roslyn `3.3.0-beta2-19401-05` which fixes a 1.34.1 regression resulting in StackOverflowException on code analysis of partial classes (PR: [#1579](https://github.com/OmniSharp/omnisharp-roslyn/pull/1579))
* Added support for reading C# 8.0 `Nullable` setting from csproj files (and dropped support for `NullableContextOptions` - based on the LDM decision to [rename the MSBuild property](https://github.com/dotnet/roslyn/issues/35432) ([#1573](https://github.com/OmniSharp/omnisharp-roslyn/pull/1573))

## [1.34.1] - 2019-07-31
* Added support for "sync namespace" refactoring ([#1475](https://github.com/OmniSharp/omnisharp-roslyn/issues/1475), PR: [#1563](https://github.com/OmniSharp/omnisharp-roslyn/pull/1563))
* Fixed a regression introduced in 1.32.20 which caused `AllowUnsafeCode` in csproj to also enable `TreatWarningsAsErrors` behavior ([#1565](https://github.com/OmniSharp/omnisharp-roslyn/issues/1565), PR: [#1567](https://github.com/OmniSharp/omnisharp-roslyn/pull/1567))
* Update to Roslyn `3.3.0-beta2-19376-02` (PR: [#1563](https://github.com/OmniSharp/omnisharp-roslyn/pull/1563))
* Fixed a timeout issue in large analyzer bundles (i.e. FxCop analyzers) ([#1552](https://github.com/OmniSharp/omnisharp-roslyn/issues/1552), PR: [#1566](https://github.com/OmniSharp/omnisharp-roslyn/pull/1566))

## [1.34.0] - 2019-07-15
* Added support for Roslyn code actions that normally need UI - they used to be explicitly sipped by OmniSharp, now it surfaces them with predefined defaults instead. ([#1220](https://github.com/OmniSharp/omnisharp-roslyn/issues/1220), PR: [#1406](https://github.com/OmniSharp/omnisharp-roslyn/pull/1406)) These are:
  * extract interface
  * generate constructor
  * generate overrides
  * generate *Equals* and *GetHashCode*
* Improved analyzers performance by introducing background analysis support ([#1507](https://github.com/OmniSharp/omnisharp-roslyn/pull/1507))
* According to [official Microsoft .NET Core support policy](https://dotnet.microsoft.com/platform/support/policy/dotnet-core), .NET Core 1.0 and 1.1 (`project.json`-based .NET Core flavors) have reached end of life and went out of support on 27 June 2019. OmniSharp features to support that, which have been obsolete and disabled by default since version 1.32.2 (2018-08-07), are now completely removed.
* Fixed a bug where some internal services didn't respect the disabling of a project system ([#1543](https://github.com/OmniSharp/omnisharp-roslyn/pull/1543))
* Improved the MSBuild selection logic. The standalone instance inside OmniSharp is now preferred over VS2017, with VS2019 given the highest priority. This ensures that .NET Core 3.0 works correctly. It is also possible manually provide an MSBuild path using OmniSharp configuration, which is then always selected. ([#1541](https://github.com/OmniSharp/omnisharp-roslyn/issues/1541), PR: [#1545](https://github.com/OmniSharp/omnisharp-roslyn/pull/1545))
    ```JSON
        {
            "MSBuild": {
                "MSBuildOverride": {
                    "MSBuildPath": "C:\\Program Files (x86)\\Microsoft Visual Studio\\2017\\Enterprise\\MSBuild\\15.0\\Bin",
                    "Name": "vs2017 msbuild"
                }
            }
        }
    ```
* Added support for *AdditionalFiles* in csproj files ([#1510](https://github.com/OmniSharp/omnisharp-roslyn/issues/1510), PR: [#1547](https://github.com/OmniSharp/omnisharp-roslyn/pull/1547))
* Fixed a bug in *.editorconfig* where formatting settings were not correctly passed into external code fixes ([#1558](https://github.com/OmniSharp/omnisharp-roslyn/issues/1558), PR: [#1559](https://github.com/OmniSharp/omnisharp-roslyn/pull/1559))

## [1.33.0] - 2019-07-01
* Added support for `.editorconfig` files to control formatting settings, analyzers, coding styles and naming conventions. The feature is currently opt-into and needs to be enabled using OmniSharp configuration ([#31](https://github.com/OmniSharp/omnisharp-roslyn/issues/31), PR: [#1526](https://github.com/OmniSharp/omnisharp-roslyn/pull/1526))
    ```JSON
        {
            "FormattingOptions": {
                "EnableEditorConfigSupport": true
            }
        }
    ```
* Analyzers improvements (PR: [#1440](https://github.com/OmniSharp/omnisharp-roslyn/pull/1440))
	* Dynamically loaded / modifiable rulesets instead without full restart on omnisharp after every change
	* Reanalyze updated projects
	* Built-int Roslyn diagnostics can be controlled by rulesets even when analyzers are not enabled
	* Faster analysis since project isn't updated every time
	* When project is restored it is re-analyzed with correct dependencies
* Added support for various renaming options - renaming any symbol can now propagate to comments or strings, and renaming a method symbol can also rename its overloads. They can be set via OmniSharp configuration, such as `omnisharp.json` file (they are disabled by default). (PR: [#1495](https://github.com/OmniSharp/omnisharp-roslyn/pull/1495))
    ```JSON
    {
        "RenameOptions": {
            "RenameInComments": true,
            "RenameOverloads": true,
            "RenameInStrings": true
        }
    }
    ```
* Fixed a regression on declaration name completion (PR: [#1520](https://github.com/OmniSharp/omnisharp-roslyn/pull/1520))
* Update to Roslyn `3.2.0-beta4-19326-12` (PR: [#1534](https://github.com/OmniSharp/omnisharp-roslyn/pull/1534))
* Added snippets support in LSP mode (PR: [#1422](https://github.com/OmniSharp/omnisharp-roslyn/pull/1422))
* Fixed renaming in LSP mode (PR: [#1423](https://github.com/OmniSharp/omnisharp-roslyn/pull/1423))

## [1.32.20] - 2019-06-03
* Added support for `TreatWarningsAsErrors` in csproj files (PR: [#1459](https://github.com/OmniSharp/omnisharp-roslyn/pull/1459))
* Updated to Roslyn `3.2.0-beta3-19281-01` to match VS dev16.2p2 (PR: [#1511](https://github.com/OmniSharp/omnisharp-roslyn/pull/1511))
* Updated to `OmniSharp.Extensions.LanguageServer` 0.12.1 ([#1403](https://github.com/OmniSharp/omnisharp-roslyn/issues/1403), PR: [#1503](https://github.com/OmniSharp/omnisharp-roslyn/pull/1503))
* Fixed assembly redirects when shadow copying analyzers ([#1496](https://github.com/OmniSharp/omnisharp-roslyn/issues/1496), PR: [#1497](https://github.com/OmniSharp/omnisharp-roslyn/pull/1497))
* Fixed a logical bug in symbol completion (PR: [#1491](https://github.com/OmniSharp/omnisharp-roslyn/pull/1491))
* Added support for `preview` and `latestmajor` C# language versions ([#1487](https://github.com/OmniSharp/omnisharp-roslyn/issues/1487), PR: [#1488](https://github.com/OmniSharp/omnisharp-roslyn/pull/1488))

## [1.32.19] - 2019-05-01
* Updated to Roslyn `3.1.0-beta4-19251-02` (PR: [#1479](https://github.com/OmniSharp/omnisharp-roslyn/pull/1479))
* Shadow copy Roslyn analyzers in order to not lock them ([#1465](https://github.com/OmniSharp/omnisharp-roslyn/issues/1465), PR: [#1474](https://github.com/OmniSharp/omnisharp-roslyn/pull/1474))
* Fixed logging output for OmniSharp HTTP server ([#1466](https://github.com/OmniSharp/omnisharp-roslyn/issues/1446), PR: [#1456](https://github.com/OmniSharp/omnisharp-roslyn/pull/1456))
* Fixed OmniSharp hanging on wildcard Nuget package references ([omnisharp-vscode#3009](https://github.com/OmniSharp/omnisharp-vscode/issues/3009), PR: [#1473](https://github.com/OmniSharp/omnisharp-roslyn/pull/1473))
* OmniSharp now uses correct 4.7.2 framework sku to prompt for installation of .NET 4.7.2 if missing ([#1468](https://github.com/OmniSharp/omnisharp-roslyn/issues/1468), PR: [#1469](https://github.com/OmniSharp/omnisharp-roslyn/pull/1469))

## [1.32.18] - 2019-04-12
* Renamed `ProjectGuid` to `ProjectId` and no longer hash target framework names on `ProjectConfigurationMessage` (PR: [#1454](https://github.com/OmniSharp/omnisharp-roslyn/pull/1454))

## [1.32.17] - 2019-04-12
* Fixed a bug in embedded MSBuild 16 path detection (PR: [#1457](https://github.com/OmniSharp/omnisharp-roslyn/pull/1457))

## [1.32.16] - 2019-04-10
* .NET Core 3.0 support (PR: [#1450](https://github.com/OmniSharp/omnisharp-roslyn/pull/1450))
* Upgraded to Roslyn `3.1.0-beta2-19205-01` (PR: [#1448](https://github.com/OmniSharp/omnisharp-roslyn/pull/1448))
* Enabled outline support from LSP (PR: [#1411](https://github.com/OmniSharp/omnisharp-roslyn/pull/1411))

## [1.32.15] - 2019-04-09
* Startup performance improvements (PR: [#1427](https://github.com/OmniSharp/omnisharp-roslyn/pull/1427))

## [1.32.14] - 2019-04-08
* OmniSharp now targets **net472**, instead of **net461** (PR: [#1444](https://github.com/OmniSharp/omnisharp-roslyn/pull/1444))
* Upgraded OmniSharp to use Mono 5.18.1 and MSBuild `16.0.461` (PR: [#1444](https://github.com/OmniSharp/omnisharp-roslyn/pull/1444))

## [1.32.13] - 2019-04-02
* Added experimental support for Roslyn analyzers and code fixes (PR: [#1076](https://github.com/OmniSharp/omnisharp-roslyn/pull/1076))
* Included constant values in `/typelookup` responses ([omnisharp-vscode#2857](https://github.com/OmniSharp/omnisharp-vscode/issues/2857), PR: [#1420](https://github.com/OmniSharp/omnisharp-roslyn/pull/1420))
* Fixed transient documents not disappearing on project update  (PR: [#1159](https://github.com/OmniSharp/omnisharp-roslyn/pull/1159))
* When fixing usings, return namespaces associated with ambiguous result (PR: [#1169](https://github.com/OmniSharp/omnisharp-roslyn/pull/1169))
* Fixed refusing HTTP connections ([#1274](https://github.com/OmniSharp/omnisharp-roslyn/issues/1274), PR: [#1361](https://github.com/OmniSharp/omnisharp-roslyn/pull/1361))
* Fixed find references for indexer properties (PR: [#1399](https://github.com/OmniSharp/omnisharp-roslyn/pull/1399))
* Added Roslyn 'tags' to diagnostic response (PR: [#1410](https://github.com/OmniSharp/omnisharp-roslyn/pull/1410))
* Added support for `extern alias` ([omnisharp-vscode#2342](https://github.com/OmniSharp/omnisharp-vscode/issues/2342), PR: [#1409](https://github.com/OmniSharp/omnisharp-roslyn/pull/1409))

## [1.32.11] - 2019-02-27
* Updated to Roslyn `3.0.0-beta4-19126-05` to match VS 16.0p4 ([#1413](https://github.com/OmniSharp/omnisharp-roslyn/issues/1413), PR: [#1414](https://github.com/OmniSharp/omnisharp-roslyn/pull/1414))
* Added support for reading C# 8.0 `NullableContextOptions` from csproj files ([#1396](https://github.com/OmniSharp/omnisharp-roslyn/issues/1396), PR: [#1404](https://github.com/OmniSharp/omnisharp-roslyn/pull/1404))

## [1.32.10] - 2019-01-25
* Updated to Roslyn 3.0 to match [VS 2019](https://docs.microsoft.com/en-us/visualstudio/releases/2019/release-notes-preview#VS2019_Preview2) (PR: [#1391](https://github.com/OmniSharp/omnisharp-roslyn/pull/1391))
* Fixed shutdown event handling for LSP _(Contributed by [@LoneBoco](https://github.com/LoneBoco))_ ([#1113](https://github.com/OmniSharp/omnisharp-roslyn/issues/1113), PR: [#1345](https://github.com/OmniSharp/omnisharp-roslyn/pull/1345))

## [1.32.9] - 2019-1-22
* Updated to Roslyn `2.11.0-beta1-final` and initial support for C# 8 (PR: [#1365](https://github.com/OmniSharp/omnisharp-roslyn/pull/1365))
* Incorporate *IndentSwitchCaseSectionWhenBlock* into OmniSharp's formatting options. This fixes the default formatting behavior, as the setting is set to *true* by default, and still allows users to disable it if needed. ([#1351](https://github.com/OmniSharp/omnisharp-roslyn/issues/1351), PR: [#1353](https://github.com/OmniSharp/omnisharp-roslyn/pull/1353))
* Removed unused `-stdio` flag from the `StdioCommandLineApplication` (PR: [#1362](https://github.com/OmniSharp/omnisharp-roslyn/pull/1362))
* Fixed finding references to operator overloads _(Contributed by [@SirIntruder](https://github.com/SirIntruder))_ (PR: [#1371](https://github.com/OmniSharp/omnisharp-roslyn/pull/1371))
* Fixed a 1.29.0 regression that caused LSP not to work with `StdioCommandLineApplication` ([#1269](https://github.com/OmniSharp/omnisharp-roslyn/issues/1269), PR: [#1346](https://github.com/OmniSharp/omnisharp-roslyn/pull/1346))
* Improved handling of files moving on disk (PR: [#1368](https://github.com/OmniSharp/omnisharp-roslyn/pull/1368))
* Improved detection of MSBuild when multiple instances are available _(Contributed by [@johnnyasantoss ](https://github.com/johnnyasantoss))_ (PR: [#1349](https://github.com/OmniSharp/omnisharp-roslyn/pull/1349))

## [1.32.8] - 2018-11-14
* Fixed MSBuild discovery path (1.32.7 regression) (PR: [#1337](https://github.com/OmniSharp/omnisharp-roslyn/pull/1337))

## [1.32.7] - 2018-11-12
* It's now possible to override the default location of OmniSharp's global folder (%USERPROFILE%\.omnisharp or ~/.omnisharp.) with an OMNISHARPHOME environment variable (PR: [#1317](https://github.com/OmniSharp/omnisharp-roslyn/pull/1317))
* OmniSharp no longer searches for `config.json` in its source directory to load configuration (PR: [#1319](https://github.com/OmniSharp/omnisharp-roslyn/pull/1319))
* Fixed a regression introduced in 1.32.4, that prevented find symbol endpoint from working for CSX projects (PR: [#1321](https://github.com/OmniSharp/omnisharp-roslyn/pull/1321))
* Improved MSBuild discovery for future scenarios (PR: [#1328](https://github.com/OmniSharp/omnisharp-roslyn/pull/1328))
* Enabled setting customer OmniSharp home directory (PR: [#1317](https://github.com/OmniSharp/omnisharp-roslyn/pull/1317))
* Made detection of .sln files more accurate  _(Contributed by [@itn3000](https://github.com/itn3000))_ (PR: [#1320](https://github.com/OmniSharp/omnisharp-roslyn/pull/1320))
* Improved reliability of document management subsystem _(Contributed by [@NTaylorMullen](https://github.com/NTaylorMullen))_ (PR: [#1330](https://github.com/OmniSharp/omnisharp-roslyn/pull/1330))
* Use Roslyn's new `FindSourceDeclarationsWithPatternAsync` API in symbol finder _(Contributed by [@SirIntruder](https://github.com/SirIntruder))_ (PR: [#1304](https://github.com/OmniSharp/omnisharp-roslyn/pull/1304))
* Fix `FindImplementationService` not finding all implementations of the partial class _(Contributed by [@SirIntruder](https://github.com/SirIntruder))_ (PR: [#1318](https://github.com/OmniSharp/omnisharp-roslyn/pull/1318))

## [1.32.6] - 2018-10-02
* Fixed a bug where virtual C# documents would not get promoted to be a part of a project. (PR: [#1306](https://github.com/OmniSharp/omnisharp-roslyn/pull/1306)).
* Added MinFilterLength to configure the number of characters a user must type in for FindSymbolRequest command to return any results (default is 0 to preserve existing behavior). Additionally added MaxItemsToReturn for configuring maximum number of items returned by the FindSymbolsRequestAPI.(PR: [#1284](https://github.com/OmniSharp/omnisharp-roslyn/pull/1284)).
* Fixed issue where `/codestructure` endpoint did not return enum members. (PR: [#1285](https://github.com/OmniSharp/omnisharp-roslyn/pull/1285))
* Fixed issue where `/findimplemenations` endpoint did not return overridden members in derived types (PR: [#1302](https://github.com/OmniSharp/omnisharp-roslyn/pull/1302))

## [1.32.3] - 2018-08-28
* Added support for files without a project. (PR: [#1252](https://github.com/OmniSharp/omnisharp-roslyn/pull/1252))
* Fixed a bug where `*.rsp`-based scripting references where not exposed in the Workspace information endpoint (PR: [#1272](https://github.com/OmniSharp/omnisharp-roslyn/pull/1272))

## [1.32.2] - 2018-08-07
* OmniSharp now targets **net461**, instead of **net46** (PR: [#1237](https://github.com/OmniSharp/omnisharp-roslyn/pull/1237))
* Added new `/codestructure` endpoint which serves a replacement for the `/currentfilemembersastree` endpoint. The new endpoint has a cleaner design, properly supports all C# types and members, and supports more information, such as accessibility, static vs. instance, etc. (PRs: [#1211](https://github.com/OmniSharp/omnisharp-roslyn/pull/1211) [#1217](https://github.com/OmniSharp/omnisharp-roslyn/pull/1217))
* Fixed a bug where language services for newly created CSX files were not provided if no CSX files existed at the moment OmniSharp was started ([#1199](https://github.com/OmniSharp/omnisharp-roslyn/issues/1199), PR: [#1210](https://github.com/OmniSharp/omnisharp-roslyn/pull/1210))
* The legacy project.json support is now disabled by default, allowing OmniSharp to start up a bit faster for common scenarios. If you wish to enable project.json support, add the following setting to your `omnisharp.json` file. (PR: [#1194](https://github.com/OmniSharp/omnisharp-roslyn/pull/1194))

    ```JSON
    {
        "dotnet": {
            "enabled": false
        }
    }
    ```
* Added support for code actions in `.cake` files. ([#1205](https://github.com/OmniSharp/omnisharp-roslyn/issues/1205), PR: [#1212](https://github.com/OmniSharp/omnisharp-roslyn/pull/1212))
* Added a new `/blockstructure` endpoint that returns the spans of the C# code blocks (usings, namespaces, methods, etc.) in a file. (PRs: [#1209](https://github.com/OmniSharp/omnisharp-roslyn/pull/1209) [#1231](https://github.com/OmniSharp/omnisharp-roslyn/pull/1231))
* Fixed bug where find usages returned usages from loaded `.cake` files even though `OnlyThisFile` was set to `true` in the request. ([#1204](https://github.com/OmniSharp/omnisharp-roslyn/issues/1204), PR: [#1213](https://github.com/OmniSharp/omnisharp-roslyn/pull/1213))
* Performance improvements for line mappings when working with `.cake` files. (PR: [#1226](https://github.com/OmniSharp/omnisharp-roslyn/pull/1226))
* Fixed a bug where a new debug session could not be started after a previous one failed due to build error. (PR: [#1239](https://github.com/OmniSharp/omnisharp-roslyn/pull/1239))
* Upgraded dependencies (PR: [#1237](https://github.com/OmniSharp/omnisharp-roslyn/pull/1237))
  * Upgraded to .NET Core SDK 2.1.505
  * Upgraded to Microsoft.AspNetCore.* version 2.1.1
  * Upgraded to Microsoft.Extensions.* version 2.1.1
  * Upgraded to MSBuild 15.7
  * Upgraded to Roslyn 2.8.2

## [1.31.1] - 2018-05-28
* Fixed bug where diagnostics from loaded `.cake` files was shown in the current file. (PR: [#1201](https://github.com/OmniSharp/omnisharp-roslyn/pull/1201))

## [1.31.0] - 2018-05-29
* Update to Roslyn 2.8.0 packages, adding support for C# 7.3. (PR: [#1182](https://github.com/OmniSharp/omnisharp-roslyn/pull/1182))
* MSBuild project system no longer stops when a project fails to load. (PR: [#1181](https://github.com/OmniSharp/omnisharp-roslyn/pull/1181))
* Fixed null-reference exception that could be thrown during MSBuild discovery. ([#1188](https://github.com/OmniSharp/omnisharp-roslyn/issues/1188), PR: [#1189](https://github.com/OmniSharp/omnisharp-roslyn/issues/1188))
* Fixed an issue where referenced projects outside of OmniSharp's target path/solution would not be evaluated properly if they were multi-targeted (e.g. contained `<TargetFrameworks>`), which could result in downstream failures. ([omnisharp-vscode#2295](https://github.com/OmniSharp/omnisharp-vscode/issues/2295), PR: [#1195](https://github.com/OmniSharp/omnisharp-roslyn/pull/1195))
* Removed logic that set `MSBuildSDKsPath` environment variable before loading a project. This environment variable overrides normal MSBuild SDK resolution, which breaks resolution for custom MSBuild SDKs (for more information on MSBuild SDKs, see the [documentation](https://docs.microsoft.com/en-us/visualstudio/msbuild/how-to-use-project-sdk#how-project-sdks-are-resolved)). ([#1190](https://github.com/OmniSharp/omnisharp-roslyn/issues/1190), PR: [#1192](https://github.com/OmniSharp/omnisharp-roslyn/pull/1192))
    * **Breaking Change**: Removing this logic means that OmniSharp will no longer load .NET Core projects that target a .NET Core SDK with a version <= 1.0.3 by default. If you need to restore this behavior, you can set the following option in an `omnisharp.json` configuration file:

        ```JSON
        {
            "MSBuild": {
                "UseLegacySdkResolver": true
            }
        }
        ```
        See [Configuration Options](https://github.com/OmniSharp/omnisharp-roslyn/wiki/Configuration-Options) for more details on `omnisharp.json`.
* Support `/rename` endpoint in `.cake` files.
* Support custom `.rsp` files in scripting. It is now possible to use `omnisharp.json` to define a path to an `.rsp` file, containing predefined namespaces and assembly references, and OmniSharp will respect those as part of its language services for CSX files. For example, given the following `.rsp` file:

    ```
    /r:bin/FakeLib.dll
    /r:bin/FSharp.Core.dll
    /r:bin/FSharpx.Extras.dll
    /u:Fake
    /u:FSharpx
    /u:System.Linq
    /u:System.IO
    ```
    and the following `omnisharp.json`:

    ```
    {
        "Script": {
            "RspFilePath": "path/to/my.rsp"
        }
    }
    ```
    OmniSharp will automatically include the predefined DLLs and namespaces in the language services for all the scripts in the given folder (in case of a local `omnisharp.json`) or on the machine (in case of a global `omnisharp.json`). Note that the reference to `mscorlib`/`System.Runtime` is always there anyway and doesn't need to be specified again in the `.rsp` file. ([#1024](https://github.com/OmniSharp/omnisharp-roslyn/issues/1024), PR: [#1112](https://github.com/OmniSharp/omnisharp-roslyn/issues/1112))
    * Note that the reference to `mscorlib`/`System.Runtime` is always there anyway and doesn't need to be specified again in the `.rsp` file
    * only imports and references are supported as part of the `.rsp` file (scripting doesn't support other compiler settings passed using the `.rsp` file). In the future, depending on whether the [feature is available in Roslyn](https://github.com/dotnet/roslyn/issues/23421), OmniSharp may also support defining a scripting globals type via `.rsp` file.
* `.cake` files are now parsed using the C# version `Latest` rather than `Default`, to match the runtime behavior of Cake. (PR: [#1201](https://github.com/OmniSharp/omnisharp-roslyn/pull/1201))
* Updated `DotNetTest` result to include messages from stdout and stderr. (PR: [#1203](https://github.com/OmniSharp/omnisharp-roslyn/pull/1203))

## [1.30.1] - 2018-05-11
* Fixed a 1.30.0 regression that prevented the script project system from working on Unix-based systems (PR: [#1185](https://github.com/OmniSharp/omnisharp-roslyn/pull/1185))

## [1.30.0] - 2018-4-30
* Updated to Roslyn 2.7.0 packages (PR: [#1132](https://github.com/OmniSharp/omnisharp-roslyn/pull/1132))
* Ensure that the lower assembly versions are always superseded in C# scripts (PR: [#1103](https://github.com/OmniSharp/omnisharp-roslyn/pull/1103))
* Updated OmniSharp.Script to DotNet.Script.DependencyModel 0.6.0 (PR: [#1150](https://github.com/OmniSharp/omnisharp-roslyn/pull/1150))
* It is now possible to define the default target framework for C# scripts in the OmniSharp configuration (PR: [#1154](https://github.com/OmniSharp/omnisharp-roslyn/pull/1154))
* Upgraded embedded Mono and MSBuild to 5.10.1.20 (PRs: #[1137](https://github.com/OmniSharp/omnisharp-roslyn/pull/1137), #[1145](https://github.com/OmniSharp/omnisharp-roslyn/pull/1145))
* Fixed issue where generate type refactoring could not generate new files ([omnisharp-vscode#2112](https://github.com/OmniSharp/omnisharp-vscode/issues/2112), PR: [#1143](https://github.com/OmniSharp/omnisharp-roslyn/pull/1143))
* Added detailed project information output at debug log level (PR: [#1151](https://github.com/OmniSharp/omnisharp-roslyn/pull/1151))
* Set MSBuild property to allow the XAML markup compiler task to run (PR: [#1157](https://github.com/OmniSharp/omnisharp-roslyn/pull/1157))
* Added support for excluding search paths via globbing patterns ([#896](https://github.com/OmniSharp/omnisharp-roslyn/issues/896), PR: [#1161](https://github.com/OmniSharp/omnisharp-roslyn/pull/1161))
* Improved versioning reporting for VS preview consoles (PR: [#1166](https://github.com/OmniSharp/omnisharp-roslyn/pull/1166))

## [1.29.1] - 2018-2-12
* Fixed duplicate diagnostics in C# ([omnisharp-vscode#1830](https://github.com/OmniSharp/omnisharp-vscode/issues/1830), PR: [#1107](https://github.com/OmniSharp/omnisharp-roslyn/pull/1107))

## [1.29.0] - 2018-1-29
* Updated to Roslyn 2.6.1 packages - C# 7.2 support (PR: [#1055](https://github.com/OmniSharp/omnisharp-roslyn/pull/1055))
* Shipped Language Server Protocol support in box.  (PR: [#969](https://github.com/OmniSharp/omnisharp-roslyn/pull/969))
  - Additional information and features tracked at [#968](https://github.com/OmniSharp/omnisharp-roslyn/issues/968)
* Fixed locating Visual Studio with more than one installation (PR: [#1063](https://github.com/OmniSharp/omnisharp-roslyn/pull/1063))
* Do not crash when encoutering Legacy ASP.NET Website projects ([#1036](https://github.com/OmniSharp/omnisharp-roslyn/issues/1036), PRs: [#1066](https://github.com/OmniSharp/omnisharp-roslyn/pull/1066), [#1084](https://github.com/OmniSharp/omnisharp-roslyn/pull/1084))
* Improvements to the the structured documentation returned by the /typelookup endpoint ([#1046](https://github.com/OmniSharp/omnisharp-roslyn/issues/1046), [omnisharp-vscode#1057](https://github.com/OmniSharp/omnisharp-vscode/issues/1057),  PRs: [#1062](https://github.com/OmniSharp/omnisharp-roslyn/pull/1062) [#1064](https://github.com/OmniSharp/omnisharp-roslyn/pull/1064))
* Allowed specifying DLLs file paths for plugin loading (PR: [#1069](https://github.com/OmniSharp/omnisharp-roslyn/pull/1069))
* Improved http server performance (PR: [#1073](https://github.com/OmniSharp/omnisharp-roslyn/pull/1073))
* Added attribute span to file ([omnisharp-vscode#429](https://github.com/OmniSharp/omnisharp-vscode/issues/429), PR: [#1075](https://github.com/OmniSharp/omnisharp-roslyn/pull/1075))
* Order Code Actions according by `ExtensionOrderAttribute` ([omnisharp-roslyn#748](https://github.com/OmniSharp/omnisharp-roslyn/issues/758), PR: [#1078](https://github.com/OmniSharp/omnisharp-roslyn/pull/1078))
* Disabled Go To Definition on property get/set keywords  ([omnisharp-vscode#1949](https://github.com/OmniSharp/omnisharp-vscode/issues/1949), PR: [#1086](https://github.com/OmniSharp/omnisharp-roslyn/pull/1086/files))
* Disabled exceptions on assembly load failure (PR: [#1072](https://github.com/OmniSharp/omnisharp-roslyn/pull/1072))
* Added structured documentation to signature help ([omnisharp-vscode#1940](https://github.com/OmniSharp/omnisharp-vscode/issues/1940), PR: [#1085](https://github.com/OmniSharp/omnisharp-roslyn/pull/1085))
* Added /runalltests and /debugalltests endpoints to run or debug all the tests in a class ([omnisharp-vscode#1969](https://github.com/OmniSharp/omnisharp-vscode/pull/1961), PR: [#1961](https://github.com/OmniSharp/omnisharp-vscode/pull/1961))

## [1.28.0] - 2017-12-14

* Fixed issue with loading XML documentation for `#r` assembly references in CSX scripts ([#1026](https://github.com/OmniSharp/omnisharp-roslyn/issues/1026), PR: [#1027](https://github.com/OmniSharp/omnisharp-roslyn/pull/1027))
* Updated the `/v2/runcodeaction` end point to return document "renames" and "opens" that a code action might perform. (PR: [#1023](https://github.com/OmniSharp/omnisharp-roslyn/pull/1023))
* Corrected issue where MSBuild discovery would pick instances of Visual Studio 2017 that did not have Roslyn installed. ([#1031](https://github.com/OmniSharp/omnisharp-roslyn/issues/1031), PR: [#1032](https://github.com/OmniSharp/omnisharp-roslyn/pull/1032))
* Updated `/codecheck` endpoint to return diagnostic IDs. (PR: [#1034](https://github.com/OmniSharp/omnisharp-roslyn/pull/1034))
* Updated OmniSharp.Script to DotNet.Script.DependencyModel 0.3.0 (PR: [#1035](https://github.com/OmniSharp/omnisharp-roslyn/pull/1035))
* Fixed scripting suppot to not load the same assembly name multiple times ([dotnet-script#194](https://github.com/filipw/dotnet-script/issues/194), PR: [#1037](https://github.com/OmniSharp/omnisharp-roslyn/pull/1037))
* STDIO requests and responses are now pretty-printed during logging. (PR: [#1040](https://github.com/OmniSharp/omnisharp-roslyn/pull/1040))
* Several fixes to the `/signaturehelp` endpoint to return correct signatures in more locations. ([omnisharp-vscode#1440](https://github.com/OmniSharp/omnisharp-vscode/issues/1440), [omnisharp-vscode#1664](https://github.com/OmniSharp/omnisharp-vscode/issues/1664) [omnisharp-vscode#1715](https://github.com/OmniSharp/omnisharp-vscode/issues/1715), PRs: [#1030](https://github.com/OmniSharp/omnisharp-roslyn/pull/1030), [#1052](https://github.com/OmniSharp/omnisharp-roslyn/pull/1052))
* Updated `/typelookup` endpoint to include structured object representing the various sections of an XML doc comment. ([omnisharp-vscode#1057](https://github.com/OmniSharp/omnisharp-vscode/issues/1057), PR: [#1038](https://github.com/OmniSharp/omnisharp-roslyn/pull/1038))
* Ensure the correct range is used when formatting a span that includes preceding whitespace. ([omnisharp-vscode#214](https://github.com/OmniSharp/omnisharp-vscode/issues/214), PR: [#1043](https://github.com/OmniSharp/omnisharp-roslyn/pull/1043))
* Fix issue in Cake project system where it attempted to create MetadataReferences for files that don't exist. (PR: [#1045](https://github.com/OmniSharp/omnisharp-roslyn/pull/1045))
* Improvements to the Cake bakery resolver to resolve from both OmniSharp options and PATH. (PR: [#1047](https://github.com/OmniSharp/omnisharp-roslyn/pull/1047))
* Ensure that the Cake.Core assembly is not locked on disk when loading the host object type. (PR: [#1044](https://github.com/OmniSharp/omnisharp-roslyn/pull/1044))
* Added internal support for watching for changes by file extension. (PR: [#1053](https://github.com/OmniSharp/omnisharp-roslyn/pull/1053))
* Watch added/removed .cake-files and update workspace accordingly. (PR: [#1054] (https://github.com/OmniSharp/omnisharp-roslyn/pull/1054))
* Watch added/removed .csx-files and update workspace accordingly. (PR: [#1056] (https://github.com/OmniSharp/omnisharp-roslyn/pull/1056))
* Updated `Cake.Scripting.Transport` dependencies to 0.2.0 in order to improve performance when working with Cake files. (PR: [#1057](https://github.com/OmniSharp/omnisharp-roslyn/pull/1057))

## [1.27.2] - 2017-11-10

* Addressed problem with Sdk-style projects not being loaded properly in certain cases. ([omnisharp-vscode#1846](https://github.com/OmniSharp/omnisharp-vscode/issues/1846), [omnisharp-vscode#1849](https://github.com/OmniSharp/omnisharp-vscode/issues/1849), PR: [#1021](https://github.com/OmniSharp/omnisharp-roslyn/pull/1021))

## [1.27.1] - 2017-11-09

* Fix to allow signature help return results for attribute constructors. ([omnisharp-vscode#1814](https://github.com/OmniSharp/omnisharp-vscode/issues/1814), PR: [#1007](https://github.com/OmniSharp/omnisharp-roslyn/pull/1007))
* Make `--zero-based-indices` command line argument work again. (PR: [#1015](https://github.com/OmniSharp/omnisharp-roslyn/pull/1015))
* Fix serious regression introduced in 1.27.0 that causes projects to fail to load on macOS or Linux. (PR: [#1017](https://github.com/OmniSharp/omnisharp-roslyn/pull/1017)]
* Fixed issue with discovering MSBuild under Mono even when it is missing. ([#1011](https://github.com/OmniSharp/omnisharp-roslyn/issues/1011), PR: [#1018](https://github.com/OmniSharp/omnisharp-roslyn/pull/1018))
* Fixed issue to not use Visual Studio 2017 MSBuild if it is from VS 2017 RTM. ([#1014](https://github.com/OmniSharp/omnisharp-roslyn/issues/1014), PR: [#1018](https://github.com/OmniSharp/omnisharp-roslyn/pull/1018))

## [1.27.0] - 2017-11-07

* Significant changes made to the MSBuild project system that fix several issues. (PR: [#1003](https://github.com/OmniSharp/omnisharp-roslyn/pull/1003))
  * Package restores are now better detected. ([omnisharp-vscode#1583](https://github.com/OmniSharp/omnisharp-vscode/issues/1583), [omnisharp-vscode#1661](https://github.com/OmniSharp/omnisharp-vscode/issues/1661), [omnisharp-vscode#1785](https://github.com/OmniSharp/omnisharp-vscode/issues/1785))
  * Metadata references are properly removed from projects in the OmniSharpWorkspace when necessary.
  * File watching/notification now handles paths case-insensitively.
  * MSBuild project system now loads projects asynchronously after OmniSharp has finished initializing.

## [1.26.3] - 2017-11-10

* Addressed problem with Sdk-style projects not being loaded properly in certain cases. ([omnisharp-vscode#1846](https://github.com/OmniSharp/omnisharp-vscode/issues/1846), [omnisharp-vescode#1849](https://github.com/OmniSharp/omnisharp-vscode/issues/1849), PR: [#1021](https://github.com/OmniSharp/omnisharp-roslyn/pull/1021))

## [1.26.2] - 2017-11-09

* Fixed issue with discovering MSBuild under Mono even when it is missing. ([#1011](https://github.com/OmniSharp/omnisharp-roslyn/issues/1011), PR: [#1016](https://github.com/OmniSharp/omnisharp-roslyn/pull/1016))
* Fixed issue to not use Visual Studio 2017 MSBuild if it is from VS 2017 RTM. ([#1014](https://github.com/OmniSharp/omnisharp-roslyn/issues/1014), PR: [#1016](https://github.com/OmniSharp/omnisharp-roslyn/pull/1016))

## [1.26.1] - 2017-11-04

* Fixed issue with locating MSBuild when running OmniSharp on Mono on Windows. (PR: [#1001](https://github.com/OmniSharp/omnisharp-roslyn/pull/1001))
* Fixed problem where the Antlr4.CodeGenerator Nuget package would not generate files during OmniSharp design-time build. ([omnisharp-vscode#1822](https://github.com/OmniSharp/omnisharp-vscode/issues/1822), PR: [#1002](https://github.com/OmniSharp/omnisharp-roslyn/pull/1002))
* Fixed issue where a C# project referencing a non-C# project would cause the referenced project to be loaded (causing OmniSharp to potentially treat it as C#!). ([omnisharp-vscode#371](https://github.com/OmniSharp/omnisharp-vscode/issues/371), [omnisharp-vscode#1829](https://github.com/OmniSharp/omnisharp-vscode/issues/1829), PR: [#1005](https://github.com/OmniSharp/omnisharp-roslyn/pull/1005))

## [1.26.0] - 2017-10-27

* Cake support added! (PR: [#932](https://github.com/OmniSharp/omnisharp-roslyn/pull/932))
* csproj-based C# scripts are now supported. (PR: [#980](https://github.com/OmniSharp/omnisharp-roslyn/pull/980))
* Updated to Roslyn 2.4.0 packages. (PR: [#998](https://github.com/OmniSharp/omnisharp-roslyn/pull/998))
* MSBuild SdkResolvers now ship with OmniSharp, allowing it to correctly locate the .NET Core SDK for a particular project. (PR: [#974](https://github.com/OmniSharp/omnisharp-roslyn/pull/974))
* Big improvements in OmniSharp's process for located MSBuild 15.0 and MSBuild toolsets on the machine. (PR: [#988](https://github.com/OmniSharp/omnisharp-roslyn/pull/988)
* Updated `/filesChanged` endpoint to allow the client to describe the type of file change (create, delete or change). If a client provides this extra information, files are properly removed and added to the workspace. (PR: [#987](https://github.com/OmniSharp/omnisharp-roslyn/pull/987))
* Improved filtering in `/findsymbols` to include substring matches. (PR: [#990](https://github.com/OmniSharp/omnisharp-roslyn/pull/990))
* `/autocomplete` end point now takes a `TriggerCharacter` property that can be used to trigger completion after a SPACE character. (PR: [#975](https://github.com/OmniSharp/omnisharp-roslyn/pull/975))
* Fix issue with port number not being used when passed as command line argument. (PR: [#971](https://github.com/OmniSharp/omnisharp-roslyn/pull/971))

## [1.25.0] - 2017-09-22

* Major refactoring to split OmniSharp into two servers for each supported protocol: one for HTTP, and one for STDIO. (PR: [#854](https://github.com/OmniSharp/omnisharp-roslyn/pull/854))
* Fixed a bug where language version was not correctly read from .csproj projects. ([#961](https://github.com/OmniSharp/omnisharp-roslyn/issues/961))
* Fixed issue where signing key file was not propogated to OmniSharpWorkspace correctly.

## [1.24.0] - 2017-08-31

* Fixed a bug where an external code action DLL with missing dependencies would crash OmniSharp.
* When running a test via 'dotnet vstest' support, pass "--no-restore" when building with the .NET CLI to ensure that implicit restore does not run, making build a bit faster. ([#942](https://github.com/OmniSharp/omnisharp-roslyn/issues/942))
* Add support for specifying the 'TargetFrameworkVersion' to the 'dotnet vstest' endpoints. ([#944](https://github.com/OmniSharp/omnisharp-roslyn/issues/944))
* Do not throw an exception when attempting to "go to definition" on a namespace

## [1.23.2] - 2017-08-14

* Set CscToolExe to 'csc.exe' to address issues with older Mono installations where the MSBuild targets have set it to 'mcs.exe'.

## [1.23.1] - 2017-08-08

* Fixed two regressions with MSBuild projects:
  1. .NET Core projects were not properly processed if Mono was installed.
  2. When Mono is installed, don't set `MSBuildExtensionsPath` to `$mono_prefix/xbuild` unless both `$mono_prefix/msbuild` and `$mono_prefix/xbuild/15.0` also exist.
* Properly set new language version values to support C# 7.1.

## [1.23.0] - 2017-08-07

Note: This release now requires the latest release of Mono 5.2.0 or later to build and run. In addition, there are now six flavors built for every release:

* Windows builds that run on Desktop CLR.
    * omnisharp-win-x86.zip
    * omnisharp-win-x64.zip
* A *Nix build that be run on Mono 5.2.0 or greater. (Note that the `--assembly-loader=strict` flag must be specified when launch this build with Mono).
    * omnisharp-mono.tar.gz
* Standalone builds for OSX and Linux that include the Mono bits necessary to run OmniSharp.
    * omnisharp-osx.tar.gz
    * omnisharp-linux-x86.tar.gz
    * omnisharp-linux-x64.tar.gz

#### Detailed Changes

* Updated detection of Mono path to p/invoke into `real_path` in `libc` to properly resolve symlinks. (PR: [#911](https://github.com/OmniSharp/omnisharp-roslyn/pull/911))
* Fixed a Script project system regression introduced as part of [#898](https://github.com/OmniSharp/omnisharp-roslyn/pull/898), that caused CSX support to break for Desktop CLR scripts on Windows (PR: [#913](https://github.com/OmniSharp/omnisharp-roslyn/pull/913))
* Set `DOTNET_UI_LANGUAGE` environment variable while running `dotnet --info` to ensure that the output is not localized. (PR: [#914](https://github.com/OmniSharp/omnisharp-roslyn/pull/914))
* OmniSharp now targets net46 by default. ([#666](https://github.com/OmniSharp/omnisharp-roslyn/pull/666), PR: ([#915](https://github.com/OmniSharp/omnisharp-roslyn/pull/915)))
* Fixed typo in help output. (PR: [#916](https://github.com/OmniSharp/omnisharp-roslyn/pull/916))
* xUnit updated to latest 2.3.0 nightly beta, fixing running of xUnit tests inside VS 2017. (PR: [#917](https://github.com/OmniSharp/omnisharp-roslyn/pull/917))
* Fix solution parsing (again!) by introducing custom solution parsing API. ([omnisharp-vscode#1645](https://github.com/OmniSharp/omnisharp-vscode/issues/1645), PR: [#918](https://github.com/OmniSharp/omnisharp-roslyn/pull/918))
* Globally set various MSBuild properties to better support Mono-based projects. ([#892](https://github.com/OmniSharp/omnisharp-roslyn/issues/892), [omnisharp-vscode#1597](https://github.com/OmniSharp/omnisharp-vscode/issues/1597), [omnisharp-vscode#1624](https://github.com/OmniSharp/omnisharp-vscode/issues/1624), [omnisharp-vscode#1396](https://github.com/OmniSharp/omnisharp-vscode/issues/1396), PR: [#923](https://github.com/OmniSharp/omnisharp-roslyn/pull/923))
* Big changes to the build which improve build performance and move OmniSharp to Mono 5.2.0. (PR: [#924](https://github.com/OmniSharp/omnisharp-roslyn/pull/924))
* Update to Roslyn 2.3.0 packages. (PRs: [#930](https://github.com/OmniSharp/omnisharp-roslyn/pull/930), [#931](https://github.com/OmniSharp/omnisharp-roslyn/pull/931))

## [1.22.0] - 2017-07-07

* Allow go to definition to work from metadata as source. ([#876](https://github.com/OmniSharp/omnisharp-roslyn/issues/876), PR: [#883](https://github.com/OmniSharp/omnisharp-roslyn/pull/883))
* Support added for referencing NuGet packages in C# scripts. (PR: [#813](https://github.com/OmniSharp/omnisharp-roslyn/pull/813))
* Use MSBuild solution parsing API which is the official parser for handling weird solution file cases. ([omnisharp-vscode#1580](https://github.com/OmniSharp/omnisharp-vscode/issues/1580), PR: [#897](https://github.com/OmniSharp/omnisharp-roslyn/pull/897))
* Improvements to logic that computes code fixes and refactorings. (PR: [#877](https://github.com/OmniSharp/omnisharp-roslyn/pull/899))
* Update to Roslyn 2.3.0-beta2, which brings support for C# 7.1. (PRs: [#900](https://github.com/OmniSharp/omnisharp-roslyn/pull/900) and [#901](https://github.com/OmniSharp/omnisharp-roslyn/pull/901))
* Ensure that all project systems support an "Enabled" property that can be configured in omnisharp.json. (PR: [#902](https://github.com/OmniSharp/omnisharp-roslyn/pull/902))
* Change MSBuild project system to call the "Compile" target rather than the "ResolveReferences" target, allowing targets that generate files to run. ([omnisharp-vscode#1531](https://github.com/OmniSharp/omnisharp-vscode/issues/1531))
* Update MSBuild to latest version ([#904](https://github.com/OmniSharp/omnisharp-roslyn/pull/904), PR: [#907](https://github.com/OmniSharp/omnisharp-roslyn/pull/907))
* Added binding redirects for MSBuild, fixing issues with custom MSBuild tasks built with different versions of MSBuild. ([#903](https://github.com/OmniSharp/omnisharp-roslyn/issues/903))
* System.dll is now added correctly for C# scripts targeting .NET Framework ([omnisharp-vscode#1581](https://github.com/OmniSharp/omnisharp-vscode/issues/1581), PR: [#898](https://github.com/OmniSharp/omnisharp-roslyn/pull/898))

## [1.21.0] - 2017-06-07

* Moved back to NuGet 4.0.0 RTM packages. This will help alleviate problems with using OmniSharp with .NET Core 2.0-preview2 builds ([#865](https://github.com/OmniSharp/omnisharp-roslyn/issues/865), PR: [#885](https://github.com/OmniSharp/omnisharp-roslyn/pull/885)).

## [1.20.0] - 2017-06-02

* **Breaking Change**: When using environment variables to configure OmniSharp, they must be prefixed by 'OMNISHARP_', which helps ensure that OmniSharp will not unintentionally consume other environment variables (such as 'msbuild') if they happen to be set. See [Configuration Options](https://github.com/OmniSharp/omnisharp-roslyn/wiki/Configuration-Options) for more details on configuring OmniSharp. ([omnisharp-vscode#1512](https://github.com/OmniSharp/omnisharp-vscode/issues/1512), PR: [#872](https://github.com/OmniSharp/omnisharp-roslyn/pull/872))
* The `/findimplementations` endpoint now uses the Roslyn [`SymbolFinder.FindDerivedClassesAsync(...)`](http://source.roslyn.io/#Microsoft.CodeAnalysis.Workspaces/FindSymbols/SymbolFinder_Hierarchy.cs,dbb07fa6e6e5a08c) API and has been updated to work on CSX files. (PR: [#870](https://github.com/OmniSharp/omnisharp-roslyn/pull/870))
* Better handling when loading assemblies from an external folder, such as when a 'RoslynExtensions' path is specified. (PR: [#866](https://github.com/OmniSharp/omnisharp-roslyn/pull/866))
* Fix issue with loading Unity projects by allowing the MSBuild project system to assume that any project with the `.csproj` extension is a C# project. (PR: [#873](https://github.com/OmniSharp/omnisharp-roslyn/pull/873))
* Handle situations where `dotnet` doesn't run properly better. ([omnisharp-vscode#1532](https://github.com/OmniSharp/omnisharp-vscode/issues/1532), PR: [#879](https://github.com/OmniSharp/omnisharp-roslyn/pull/879))
* `IsSuggestionMode` property added to `/autocomplete` endpoint response to indicate when a completion list should not be committed aggressively. (PR: [#822](https://github.com/OmniSharp/omnisharp-roslyn/pull/882))

## [1.19.0] - 2017-05-19

* Update to latest MSBuild, NuGet and Roslyn packages (PR: [#867](https://github.com/OmniSharp/omnisharp-roslyn/pull/867))
* Fix a few issues with the `/autocomplete` end point (PR: [#868](https://github.com/OmniSharp/omnisharp-roslyn/pull/868))

## [1.18.1] - 2017-05-18

* Updated github api key to allow travis to publish releases

## [1.18.0] - 2017-05-17

* Use correct host object in CSX files (matching the same object used by CSI.exe). (PR #846)
* Options can now be set in an omnisharp.json to specify the Configuration (e.g. Debug) and Platform (e.g. AnyCPU) that MSBuild should use. (#202, PR: #858)
* Support for MSTest in the OmniSharp test endpoints. ([omnisharp-vscode#1482](https://github.com/OmniSharp/omnisharp-vscode/issues/1482), PR: #856)
* Fix regression introduced in v1.17.0 that could cause an `ArgumentNullException` (PR: #857)
* Fix issue with package references reporting an 'unresolved dependency' when the reference and dependency differed by case. (PR #861).
* Clean up unresolved dependency detection and improve logging to help diagnosing of dependency issues. ([omnisharp-vscode#1272](https://github.com/OmniSharp/omnisharp-vscode/issues/1272), PR: #862)
* Added new `RoslynExtensions` option to allow specifying a set of assemblies that OmniSharp will look in to find Roslyn extensions to load. (PR: #848)

## [1.17.0] - 2017-05-04

* Use Roslyn completion service for `/autocomplete` endpoint. This brings several completion improvements, such as completion for object initializer members, named parameters, CREFs, etc. (PR: #840)
* OmniSharp no longer deploys MSBuild SDKs for .NET Core projects. Instead, it uses the SDKs from the .NET Core SDK that is installed on the machine.  (#765, PR: #847)

## [1.16.1] - 2017-05-02

* Fix regression that breaks support for multi-project Unity solutions. (#839, PR: #829)
* Ensure that `/gotodefinition` and `/findsymbols` endpoints prefer the "body part" of a partial method. (PR: #838)

## [1.16.0] - 2017-04-28

* Support Metadata as Source for Go To Definition in CSX files. (#755, PR: #829)
* Cleaned up OmniSharp.Abstractions public surface area. (PR: #830)
* MSBuild project system can load referenced projects outside of OmniSharp's target directory. ([omnisharp-vscode#963](https://github.com/OmniSharp/omnisharp-vscode/issues/963), PR: #832)
* Fix 'dotnet test' support when test as "DisplayName". ([omnisharp-vscode#1426](https://github.com/OmniSharp/omnisharp-vscode/issues/1426), PR: #833)
* Fix 'dotnet test' support when multiple tests have similar names. ([omnisharp-vscode#1432](https://github.com/OmniSharp/omnisharp-vscode/issues/1432), PR: #833)
* Add support for NUnit testing in test endpoints. ([omnisharp-vscode#1434](https://github.com/OmniSharp/omnisharp-vscode/issues/1434), PR: #834)
* Add support for a few more Linux distros, namely ubuntu16.10, fedora24, and opensuse42.1. (#639, #658, PR: #835)

## [1.15.0] - 2017-04-18

* If VS 2017 is on the current machine, use the MSBuild included with VS 2017 for processing projects. ([omnisharp-vscode#1368](https://github.com/OmniSharp/omnisharp-vscode/issues/1368), PR: #818)
* Further updates to support debugging and 'dotnet test' (PR: #821, #824)

## [1.14.0] - 2017-04-06

* Properly handle package references with version ranges in .csproj (PR: #814)
* Fix regression with MSBuild project system where a project reference and a binary reference could be added for the same assembly, causing ambiguity errors (#795, PR: #815)
* More improvements for 'dotnet test' support, including a TestMessage event for test runner output and debugging support for VS Test (PR: #816)

## [1.13.0] - 2017-04-04

* Fix problem with hitting ulimit when watching for omnisharp.json file changes on OSX/Linux. (PR# 812)

## [1.12.0] - 2017-03-31

* Fix null reference exception in DotNetProjectSystem when project reference is invalid (PR: #797)
* Stop spamming log from ScriptProjectSystem on ProjectModel requests (PR: #798)
* Initial work to watch changes in omnisharp.json file while OmniSharp is running. This currently supports changes to formatting options. (PR: #804)
* Add support for /v2/runtest endpoint with .csproj-based .NET Core projects ([omnisharp-vscode#1100](https://github.com/OmniSharp/omnisharp-vscode/issues/1100), PR: #808)
* Add support for global omnisharp.json file (#717, PR# 809)

## [1.11.0] - 2017-03-10

- Code Actions now respects the formatting options that were set when OmniSharp was launched. (#759, PR: #770)
- Unsafe code is now allowed in C# scripts (PR: #781)
- C# scripting now ignores duplicated CorLibrary types, which can manifest in certain edge scenarios. (#784, PR: #785)
- Updated to RTM Roslyn and NuGet packages (PR: #791)
-     Introduce caching for #r to avoid leaking memory in C# scripts. ([omnisharp-vscode/issues/1306](https://github.com/OmniSharp/omnisharp-vscode/issues/1306), PR: #794)

## [1.10.0] - 2017-02-11

Note: This release begins a semantic versioning scheme discussed at https://github.com/OmniSharp/omnisharp-roslyn/issues/757.

- Scripting project system now delegates more work to the Roslyn `ScriptSourceResolver`, greatly simplifying the scripting workspace, and adding support for multiple `#load` directives and live updating of `#r` and `#load` directives. ([#227](https://github.com/OmniSharp/omnisharp-roslyn/issues/227), [#689](https://github.com/OmniSharp/omnisharp-roslyn/issues/689), PR: [#760](https://github.com/OmniSharp/omnisharp-roslyn/pull/760))
- Ensure that the DotNetProjectSystem is initialized with the Roslyn `DefaultAssemblyIdentityComparer.Default` to allow assembly references to unify properly. ([omnisharp-vscode#1221](https://github.com/OmniSharp/omnisharp-vscode/issues/1221), PR: [#763](https://github.com/OmniSharp/omnisharp-roslyn/pull/763))
- Also use Roslyn's `DefaultAssemblyIdentityComparer.Default` for scripting as well. (PR: [#764](https://github.com/OmniSharp/omnisharp-roslyn/pull/764))<|MERGE_RESOLUTION|>--- conflicted
+++ resolved
@@ -4,11 +4,8 @@
 ## [1.35.3] - not yet released
 * Added LSP handler for `textDocument/codeAction` request. (PR: [#1795](https://github.com/OmniSharp/omnisharp-roslyn/pull/1795))
 * Expose a custom LSP `omnisharp/client/findReferences` command via code lens (meant to be handled by LSP client). (PR: [#1807](https://github.com/OmniSharp/omnisharp-roslyn/pull/1807))
-<<<<<<< HEAD
+* Added `DirectoryDelete` option to `FileChangeType` allowing clients to report deleted directories that need to be removed (along all the files) from the workspace (PR: [#1821](https://github.com/OmniSharp/omnisharp-roslyn/pull/1821))
 * Added LSP handler for the `workspace/symbol` request. (PR: [#1799](https://github.com/OmniSharp/omnisharp-roslyn/pull/1799))
-=======
-* Added `DirectoryDelete` option to `FileChangeType` allowing clients to report deleted directories that need to be removed (along all the files) from the workspace (PR: [#1821](https://github.com/OmniSharp/omnisharp-roslyn/pull/1821))
->>>>>>> d8e64a65
 
 ## [1.35.2] - 2020-05-20
 * Added support for `WarningsAsErrors` in csproj files (PR: [#1779](https://github.com/OmniSharp/omnisharp-roslyn/pull/1779))
